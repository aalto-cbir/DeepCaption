#!/usr/bin/env python3

import argparse
import glob
import json
import numpy as np 
import os
import pickle
import re
import sys
import torch

from PIL import Image
from build_vocab import Vocabulary
from model import ModelParams, EncoderCNN, DecoderRNN
from torchvision import transforms 
from tqdm import tqdm

# Device configuration
device = torch.device('cuda' if torch.cuda.is_available() else 'cpu')

def basename(fname):
    return os.path.splitext(os.path.basename(fname))[0]

def fix_caption(caption):
    m = re.match(r'^<start> (.*?)( <end>)?$', caption)
    if m is None:
        print('ERROR: unexpected caption format: "{}"'.format(caption))
        return caption.capitalize()

    ret = m.group(1)
    ret = re.sub(r'\s([.,])(\s|$)',r'\1\2', ret)
    return ret.capitalize()

def load_image(image_path, transform=None):
    image = Image.open(image_path)
    image = image.resize([224, 224], Image.LANCZOS)
    if image.mode != 'RGB':
        print('WARNING: converting {} to RGB'.format(image_path))
        image = image.convert('RGB')
    
    if transform is not None:
        image = transform(image).unsqueeze(0)
    
    return image

def main(args):
    # Create model directory
    if not os.path.exists(args.results_path):
        os.makedirs(args.results_path)

    # Image preprocessing
    transform = transforms.Compose([
        transforms.ToTensor(), 
        transforms.Normalize((0.485, 0.456, 0.406), 
                             (0.229, 0.224, 0.225))])
    
    # Load vocabulary wrapper
    print('Reading vocabulary from {}.'.format(args.vocab_path))
    with open(args.vocab_path, 'rb') as f:
        vocab = pickle.load(f)

    # Build models
    print('Bulding models.')

    state = torch.load(args.model)
    params = ModelParams(state)

    # We set encoder to eval mode (BN uses moving mean/variance)
    encoder = EncoderCNN(params).eval() 
    decoder = DecoderRNN(params, len(vocab))
    encoder = encoder.to(device)
    decoder = decoder.to(device)

    # Load the trained model parameters
    encoder.load_state_dict(state['encoder'])
    decoder.load_state_dict(state['decoder'])

    output_data = []
    file_list = []

    if args.image_files is not None:
        file_list += args.image_files

    if args.image_dir is not None:
        file_list += glob.glob(args.image_dir + '/*.jpg')
        file_list += glob.glob(args.image_dir + '/*.png')
    
    N = len(file_list)
    print('Processing {} image files.'.format(N))
    for i, image_file in tqdm(enumerate(file_list), disable=args.verbose):
        bn = basename(image_file)
        m = re.search(r'0*(\d+)$', bn)
        if m is not None:
            image_id = int(m.group(1))
            assert image_id > 0
        else:
            image_id = bn

        if args.verbose:
            print('[{:.2%}] Reading [{}] as {} ...'.format(i / N, image_id, image_file))
        # Prepare an image
        image = load_image(image_file, transform)
        image_tensor = image.to(device)

        # Generate an caption from the image
        feature = encoder(image_tensor)
        sampled_ids = decoder.sample(feature)
        sampled_ids = sampled_ids[0].cpu().numpy()          # (1, max_seq_length) -> (max_seq_length)

        # Convert word_ids to words
        sampled_caption = []
        for word_id in sampled_ids:
            word = vocab.idx2word[word_id]
            sampled_caption.append(word)
            if word == '<end>':
                break
        sentence = fix_caption(' '.join(sampled_caption))

        if args.verbose:
            print('=>', sentence)

        output_data.append({'caption': sentence, 'image_id': image_id})

    output_file = None
    if not args.output_file and not args.print_results:
        output_file = basename(args.model) + '.json'
    else:
        output_file = args.output_file

    if output_file:
        json.dump(output_data, open(output_file, 'w'))

    if args.print_results:
        for d in output_data:
            print('{}: {}'.format(d['image_id'], d['caption']))
        
    
if __name__ == '__main__':
    parser = argparse.ArgumentParser()
    parser.add_argument('image_files', type=str, nargs='*')
    parser.add_argument('--image_dir', type=str,
                        help='input image dir for generating captions')
    parser.add_argument('--model', type=str, required=True,
                        help='path to existing model')
    parser.add_argument('--vocab_path', type=str, default='data/vocab.pkl', 
                        help='path for vocabulary wrapper')
    parser.add_argument('--output_file', type=str, help='path for output JSON')
    parser.add_argument('--verbose', help='verbose output', action='store_true')
    parser.add_argument('--results_path', type=str, default='results/' , 
                        help='path for saving results')
    parser.add_argument('--print_results', action='store_true')

    args = parser.parse_args()
<<<<<<< HEAD

=======
>>>>>>> 1cf05e2f
    if not args.image_files and not args.image_dir:
        args.image_dir = 'data/val2014'
    
    begin = datetime.now()
    print('Started evaluation at {}, with parameters:'.format(begin))
    for k, v in vars(args).items(): print('[args] {}={}'.format(k, v))


    main(args)

    end = datetime.now()
    print('Evaluation ended at {}. Total time: {}.'.format(end, end-begin))<|MERGE_RESOLUTION|>--- conflicted
+++ resolved
@@ -152,10 +152,6 @@
     parser.add_argument('--print_results', action='store_true')
 
     args = parser.parse_args()
-<<<<<<< HEAD
-
-=======
->>>>>>> 1cf05e2f
     if not args.image_files and not args.image_dir:
         args.image_dir = 'data/val2014'
     
