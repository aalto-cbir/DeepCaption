#!/usr/bin/env python3

import argparse
import glob
import json
import os
import re
import sys

from datetime import datetime
from PIL import Image

import torch
from torchvision import transforms

from vocabulary import Vocabulary, get_vocab # (Needed to handle Vocabulary pickle)
from data_loader import get_loader, ExternalFeature, DatasetConfig, DatasetParams
from model import ModelParams, EncoderDecoder, SpatialAttentionEncoderDecoder

try:
    from tqdm import tqdm
except ImportError as e:
    print('WARNING: tqdm module not found. Install it if you want a fancy progress bar :-)')

    def tqdm(x, disable=False): return x

# Device configuration now in infer()
device = None


def basename(fname):
    return os.path.splitext(os.path.basename(fname))[0]


def fix_caption(caption):
    m = re.match(r'^<start> (.*?)( <end>)?$', caption)
    if m is None:
        print('ERROR: unexpected caption format: "{}"'.format(caption))
        return caption.capitalize()

    ret = m.group(1)
    ret = re.sub(r'\s([.,])(\s|$)', r'\1\2', ret)
    return ret.capitalize()


def path_from_id(image_dir, image_id):
    """Return image path based on image directory, image id and
    glob matching for extension"""
    return glob.glob(os.path.join(image_dir, image_id) + '.*')[0]


def load_image(image_path, transform=None):
    image = Image.open(image_path)
    image = image.resize([224, 224], Image.LANCZOS)
    if image.mode != 'RGB':
        print('WARNING: converting {} from {} to RGB'.
              format(image_path, image.mode))
        image = image.convert('RGB')

    if transform is not None:
        image = transform(image).unsqueeze(0)

    return image


def remove_duplicate_sentences(caption):
    """Removes consecutively repeating sentences from the caption"""
    sentences = caption.split('.')

    no_dupes = [sentences[0]]

    for i, _ in enumerate(sentences):
        if i:
            if sentences[i - 1] == sentences[i]:
                no_dupes.append(sentences[i])

    return '.'.join(no_dupes)


def remove_incomplete_sentences(caption):
    """Removes sentences that don't end with a period (truncated or incomplete)"""
    sentences = caption.split('.')
    if sentences[-1] != '':
        sentences[-1] = ''
        return '.'.join(sentences)
    else:
        return caption


def infer(ext_args=None):
    args = parse_args(ext_args)

    global device
    device = torch.device('cuda' if torch.cuda.is_available()
                          and not args.cpu else 'cpu')

    # Create model directory
    if not os.path.exists(args.results_path):
        os.makedirs(args.results_path)

    # Image preprocessing
    transform = transforms.Compose([
        transforms.Resize((args.resize, args.resize)),
        transforms.ToTensor(),
        transforms.Normalize((0.485, 0.456, 0.406),
                             (0.229, 0.224, 0.225))])

    # Get dataset parameters:
    dataset_configs = DatasetParams(args.dataset_config_file)
    dataset_params = dataset_configs.get_params(args.dataset,
                                                args.image_dir,
                                                args.image_files)

    # Build models
    print('Bulding models.')

    if device.type == 'cpu':
        state = torch.load(args.model, map_location=lambda storage, loc: storage)
    else:
        state = torch.load(args.model)
    params = ModelParams(state)
    if args.ext_features:
        params.update_ext_features(args.ext_features)
    if args.ext_persist_features:
        params.update_ext_persist_features(args.ext_persist_features)

    print("Loaded model parameters:")
    print(params)

    # Load the vocabulary:
    if args.vocab is not None:
        # Loading vocabulary from file path supplied by the user:
        vocab = get_vocab(args)
    elif params.vocab is not None:
        print('Loading vocabulary stored in the model file.')
        vocab = params.vocab
<<<<<<< HEAD
=======
    elif vocab_path is not None:
        print('Loading vocabulary from {}').format(vocab_path)
        # vocab = get_vocab(vocab_path)
        vocab_is_txt = re.search('\\.txt$', vocab_path)
        vocab = get_vocab_from_txt(vocab_path) if vocab_is_txt else get_vocab(vocab_path)
>>>>>>> 693ffad0
    else:
        print('ERROR: you must either load a model that contains vocabulary or '
              'specify a vocabulary with the --vocab option!')
        sys.exit(1)

    print('Size of the vocabulary is {}'.format(len(vocab)))

    if params.has_external_features() and any(dc.name == 'generic' for dc in dataset_params):
        print('WARNING: you cannot use external features without specifying all datasets in '
              'datasets.conf.')
        print('Hint: take a look at datasets/datasets.conf.default.')

    # Build data loader
    print("Loading dataset: {}".format(args.dataset))

    ext_feature_sets = [params.features.external, params.persist_features.external]

    # We ask it to iterate over images instead of all (image, caption) pairs
    data_loader, ef_dims = get_loader(dataset_params, vocab=None, transform=transform,
                                      batch_size=args.batch_size, shuffle=False,
                                      num_workers=args.num_workers,
                                      ext_feature_sets=ext_feature_sets,
                                      skip_images=not params.has_internal_features(),
                                      iter_over_images=True)

    # Build the models
    if params.attention is None:
        _Model = EncoderDecoder
    else:
        _Model = SpatialAttentionEncoderDecoder

    model = _Model(params, device, len(vocab), state, ef_dims).eval()

    output_data = []

    print('Starting inference...')
    show_progress = sys.stderr.isatty() and not args.verbose
    for i, (images, ref_captions, lengths, image_ids,
            features) in enumerate(tqdm(data_loader, disable=not show_progress)):
        images = images.to(device)

        init_features = features[0].to(device)if len(features) > 0 and \
            features[0] is not None else None
        persist_features = features[1].to(device) if len(features) > 1 and \
            features[1] is not None else None

        # Generate a caption from the image
        if params.attention is None:
            sampled_ids_batch = model.sample(images, init_features, persist_features,
                                             max_seq_length=args.max_seq_length)
        else:
            sampled_ids_batch, alphas = model.sample(images, init_features, persist_features,
                                                     max_seq_length=args.max_seq_length)

        for i in range(sampled_ids_batch.shape[0]):
            sampled_ids = sampled_ids_batch[i].cpu().numpy()

            # Convert word_ids to words
            sampled_caption = []
            for word_id in sampled_ids:
                word = vocab.idx2word[word_id]
                sampled_caption.append(word)
                if word == '<end>':
                    break
            caption = fix_caption(' '.join(sampled_caption))

            if args.no_repeat_sentences:
                caption = remove_duplicate_sentences(caption)

            if args.only_complete_sentences:
                caption = remove_incomplete_sentences(caption)

            if args.verbose:
                print('=>', caption)

            output_data.append({'caption': caption, 'image_id': image_ids[i]})

    output_file = None

    # Create a sensible default output path for results:
    if not args.output_file and not args.print_results:
        model_name = args.model.split(os.sep)[-2]
        model_epoch = basename(args.model)
        output_file = '{}-{}.{}'.format(model_name, model_epoch, args.output_format)
    else:
        output_file = args.output_file

    if output_file:
        if args.output_format is not None:
            output_format = args.output_format
        elif output_file.endswith('.json'):
            output_format = 'json'
        else:
            output_format = 'txt'

        output_path = os.path.join(args.results_path, output_file)
        if output_format == 'json':
            json.dump(output_data, open(output_path, 'w'))
        else:
            with open(output_path, 'w') as fp:
                for data in output_data:
                    print(data['image_id'], data['caption'], file=fp)

        print('Wrote generated captions to {} as {}'.format(output_path, args.output_format))

    if args.print_results:
        for d in output_data:
            print('{}: {}'.format(d['image_id'], d['caption']))

    return output_data


def parse_args(ext_args=None):
    parser = argparse.ArgumentParser()
    parser.add_argument('--dataset', type=str, default='generic',
                        help='which dataset to use')
    parser.add_argument('--dataset_config_file', type=str,
                        default='datasets/datasets.conf',
                        help='location of dataset configuration file')
    parser.add_argument('--resize', type=int, default=224,
                        help='resize input image to this size')
    parser.add_argument('--batch_size', type=int, default=128)
    parser.add_argument('--num_workers', type=int, default=2)
    parser.add_argument('image_files', type=str, nargs='*')
    parser.add_argument('--image_dir', type=str,
                        help='input image dir for generating captions')
    parser.add_argument('--model', type=str, required=True,
                        help='path to existing model')
    parser.add_argument('--vocab', type=str, help='path for vocabulary wrapper')
    parser.add_argument('--ext_features', type=str,
                        help='paths for the external features, overrides the '
                        'paths in the model ckpt file (which are the ones '
                        'used for training), comma separated')
    parser.add_argument('--ext_persist_features', type=str,
                        help='paths for external persist features')
    parser.add_argument('--output_file', type=str,
                        help='path for output file, default: model_name.txt')
    parser.add_argument('--output_format', type=str, help='format of the output file')
    parser.add_argument('--verbose', help='verbose output',
                        action='store_true')
    parser.add_argument('--results_path', type=str, default='results/',
                        help='path for saving results')
    parser.add_argument('--print_results', action='store_true')
    parser.add_argument('--max_seq_length', type=int, default=20,
                        help='maximum allowed length of the decoded sequence')
    parser.add_argument('--no_repeat_sentences', action='store_true',
                        help='allow repeating sentences inside a paragraph')
    parser.add_argument('--only_complete_sentences', action='store_true')
    parser.add_argument('--cpu', action="store_true",
                        help="Use CPU even when GPU is available")

    return parser.parse_args(ext_args)


if __name__ == '__main__':    
    begin = datetime.now()
    print('Started inference at {}.'.format(begin))

    infer()

    end = datetime.now()
    print('Inference ended at {}. Total time: {}.'.format(end, end - begin))<|MERGE_RESOLUTION|>--- conflicted
+++ resolved
@@ -134,14 +134,6 @@
     elif params.vocab is not None:
         print('Loading vocabulary stored in the model file.')
         vocab = params.vocab
-<<<<<<< HEAD
-=======
-    elif vocab_path is not None:
-        print('Loading vocabulary from {}').format(vocab_path)
-        # vocab = get_vocab(vocab_path)
-        vocab_is_txt = re.search('\\.txt$', vocab_path)
-        vocab = get_vocab_from_txt(vocab_path) if vocab_is_txt else get_vocab(vocab_path)
->>>>>>> 693ffad0
     else:
         print('ERROR: you must either load a model that contains vocabulary or '
               'specify a vocabulary with the --vocab option!')
@@ -296,7 +288,7 @@
     return parser.parse_args(ext_args)
 
 
-if __name__ == '__main__':    
+if __name__ == '__main__':
     begin = datetime.now()
     print('Started inference at {}.'.format(begin))
 
