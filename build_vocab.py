#!/usr/bin/env python3
import argparse
from datetime import datetime
import sys

<<<<<<< HEAD
import dataset as dl
from vocabulary import build_vocab
=======
import data_loader as dl
from vocabulary import build_vocab, get_vocab
from data_loader import DatasetParams
>>>>>>> 758f5bd2


def parse_args():
    parser = argparse.ArgumentParser()
    parser.add_argument('--dataset', type=str, default=None,
                        help='which dataset to use')
    parser.add_argument('--dataset_config_file', type=str, default='datasets/datasets.conf',
                        help='location of dataset configuration file')
    parser.add_argument('--vocab_output_path', type=str, help='path for saving vocabulary')
    parser.add_argument('--vocab_threshold', type=int, default=4,
                        help='minimum word count threshold')
    parser.add_argument('--num_workers', type=int, default=2)
    parser.add_argument('--show_vocab_stats', action="store_true",
                        help='show key counts')
    parser.add_argument('--show_tokens', action="store_true")
    parser.add_argument('--no_tokenize', action="store_true")
    parser.add_argument('--verbose', action="store_true")
    parser.add_argument('--dont_create_vocab', action="store_true",
                        help='Dont create the vocabulary file.')
    parser.add_argument('--create_vocab_stats_file', action="store_true",
                        help='Create {vocab_name}-vocab_stats.txt file with key counts.')
    parser.add_argument('--create_leftovers_file', action="store_true",
                        help='Create {vocab_name}-leftovers.txt file with the words and counts that '
                             'were under the threshold.')
    parser.add_argument('--leftovers_from_vocabulary', type=str, default=None,
                        help='Create leftovers file relative to specified vocabulary. No other file is created.')
    parser.add_argument('--leftovers_from_dataset', type=str, default=None,
                        help='Create leftovers file relative to specified dataset. No other file is created.'
                             'You can specify a filename with --vocab_output_path, otherwise the name of the dataset '
                             'will be used.')

    return parser.parse_args()


def check_dataset(args):
    if args.dataset is None:
        print('ERROR: No dataset selected!')
        print('Please supply a training dataset with the argument --dataset DATASET')
        print('The following datasets are configured in {}:'.format(args.dataset_config_file))

        dataset_configs = DatasetParams(args.dataset_config_file)
        for ds, _ in dataset_configs.config.items():
            if ds not in ('DEFAULT', 'generic'):
                print(' ', ds)

        sys.exit(1)

    return args.dataset


def configure_args_if_leftovers(args):
    assert not(args.leftovers_from_vocabulary is not None and args.leftovers_from_dataset is not None), \
        'Leftovers ambiguity'

    if args.leftovers_from_vocabulary is not None:
        args.vocab = args.leftovers_from_vocabulary
        vocab = get_vocab(args)
        if hasattr(vocab, 'metadata'):
            args.dataset = vocab.metadata['dataset']
            args.vocab_threshold = vocab.metadata['vocab_threshold']
        else:
            print(
                'No metadata found in the vocabulary, so no dataset could be retrieved. This should be an old vocabulary.')
            print('Falling back to --dataset and --vocab_threshold parameters.')
            print()

        args.vocab_output_path = args.leftovers_from_vocabulary.split('.')[0]
        args.dont_create_vocab = True
        args.create_leftovers_file = True
        args.create_vocab_stats_file = False

    if args.leftovers_from_dataset is not None:
        args.dataset = args.leftovers_from_dataset

        args.vocab_output_path = args.vocab_output_path if args.vocab_output_path is not None else args.leftovers_from_dataset
        args.dont_create_vocab = True
        args.create_leftovers_file = True
        args.create_vocab_stats_file = False


def main():
    args = parse_args()

    configure_args_if_leftovers(args)
    check_dataset(args)

    assert args.show_vocab_stats is False, "Deprecated flag, please use --create_vocab_stats_file."
    assert args.vocab_output_path is not None or args.dont_create_vocab, \
        'When creating a vocabulary file you should always specify it on a command line, ' \
        'e.g. --vocab_output_path=/some/dir/vocab.pkl'

    dataset_configs = dl.DatasetParams(args.dataset_config_file)
    dataset_params = dataset_configs.get_params(args.dataset)
    for i in dataset_params:
        i.config_dict['no_tokenize'] = args.no_tokenize
        i.config_dict['show_tokens'] = args.show_tokens

    build_vocab(args.vocab_output_path, dataset_params, args)


if __name__ == '__main__':
    begin = datetime.now()
    print('Started to build vocab at {}.'.format(begin))

    main()

    end = datetime.now()
    print('Finished building vocab at {}. Total time: {}.'.format(end, end - begin))<|MERGE_RESOLUTION|>--- conflicted
+++ resolved
@@ -3,14 +3,9 @@
 from datetime import datetime
 import sys
 
-<<<<<<< HEAD
 import dataset as dl
-from vocabulary import build_vocab
-=======
-import data_loader as dl
 from vocabulary import build_vocab, get_vocab
-from data_loader import DatasetParams
->>>>>>> 758f5bd2
+from dataset import DatasetParams
 
 
 def parse_args():
