--- conflicted
+++ resolved
@@ -314,12 +314,8 @@
     return ret.capitalize() if capitalize else ret
 
 
-<<<<<<< HEAD
-def caption_ids_to_words(sampled_ids, vocab,
+def caption_ids_to_words(sampled_ids, vocab, skip_start_token=False,
                          keep_tokens=False, capitalize=True):
-=======
-def caption_ids_to_words(sampled_ids, vocab, skip_start_token=False, keep_tokens=False):
->>>>>>> c71af0d6
     """
     Converts output tensor of ids to sentences.
     :param sampled_ids: tensor of ids
@@ -335,12 +331,8 @@
             if keep_tokens:
                 sampled_caption.append(word)
             break
-<<<<<<< HEAD
-    return fix_caption(' '.join(sampled_caption),
+    return fix_caption(' '.join(sampled_caption), skip_start_token=skip_start_token,
                        keep_tokens=keep_tokens, capitalize=capitalize)
-=======
-    return fix_caption(' '.join(sampled_caption), skip_start_token=skip_start_token, keep_tokens=keep_tokens)
->>>>>>> c71af0d6
 
 
 def paragraph_ids_to_words(sampled_ids, vocab, skip_start_token=False, keep_tokens=False):
