--- conflicted
+++ resolved
@@ -191,11 +191,7 @@
         elif filename.endswith('.bin'):
             from picsom_bin_data import picsom_bin_data
             self.bin = picsom_bin_data(full_path)
-<<<<<<< HEAD
             print(('PicSOM binary data {:s} contains {:d}' +
-=======
-            print(('PicSOM binary data {:s} contains {:d}'+
->>>>>>> b1dcdb96
                    ' objects of dimensionality {:d}').format(self.bin.path(),
                                                              self.bin.nobjects(),
                                                              self.bin.vdim()))
