import glob
import json
import nltk
import os
import re
import pickle
import sys
import zipfile

import numpy as np
import torch
import torch.utils.data as data

from vocabulary import Vocabulary  # (Needed to handle Vocabulary pickle)
from collections import namedtuple
from PIL import Image
import configparser


def basename(fname):
    return os.path.splitext(os.path.basename(fname))[0]


DatasetConfig = namedtuple('DatasetConfig',
                           'name, child_split, dataset_class, image_dir, caption_path, '
                           'vocab_path, features_path, subset, config_dict')


class DatasetParams:
    def __init__(self, dataset_config_file=None):
        """Initialize dataset configuration object, by default loading data from
        datasets/datasets.conf file or creating a generic configuration if datasets.conf
        file was not specified or found"""

        self.config = configparser.ConfigParser()

        config_path = self._get_config_path(dataset_config_file)

        # Generic, "fall back" dataset
        self.config['generic'] = {'dataset_class': 'GenericDataset'}

        # If the configuration file is not found, we can still use
        # 'generic' dataset with sensible defaults when infering.
        if not config_path:
            print('Config file not found. Loading default settings for generic dataset.')
            print('Hint: you can use datasets/datasets.conf.default as a starting point.')

        # Otherwise all is good, and we are using the config file as
        else:
            print("Loading dataset configuration from {}...".format(config_path))
            self.config.read(config_path)

    def _get_config_path(self, dataset_config_file):
        """Try to intelligently find the configuration file"""
        # List of places to look for dataset configuration - in this order:
        # In current working directory
        conf_in_working_dir = dataset_config_file
        # In user configuration directory:
        conf_in_user_dir = os.path.expanduser(os.path.join("~/.config/image_captioning",
                                                           dataset_config_file))
        # Inside code folder:
        file_path = os.path.realpath(__file__)
        conf_in_code_dir = os.path.join(os.path.dirname(file_path), dataset_config_file)

        search_paths = [conf_in_working_dir, conf_in_user_dir, conf_in_code_dir]

        config_path = None
        for i, path in enumerate(search_paths):
            if os.path.isfile(path):
                config_path = path
                break

        return config_path

    def get_params(self, args_dataset, image_dir=None, image_files=None, vocab_path=None):

        datasets = args_dataset.split('+')
        configs = []
        for dataset in datasets:
            dataset_name_orig = dataset # needed if lower-casing is used
            # dataset = dataset.lower() # disabled temporarily

            if dataset not in self.config:
                print('No such dataset configured:', dataset)
                sys.exit(1)

            if self.config[dataset]:
                # If dataset is of the form "parent_dataset:child_split",
                # if child doesn't have a parameter specified use fallback values from parent
                cfg, child_split = self._combine_cfg(dataset)

                dataset_name = dataset
                dataset_class = cfg['dataset_class']

                root = None
                if dataset == 'generic' and (image_files or image_dir):
                    image_list = []
                    if image_files:
                        image_list += image_files
                    if image_dir:
                        image_list += glob.glob(image_dir + '/*.jpg')
                        image_list += glob.glob(image_dir + '/*.jpeg')
                        image_list += glob.glob(image_dir + '/*.png')
                    root = image_list
                else:
                    root = self._cfg_path(cfg, 'image_dir')

                caption_path = self._cfg_path(cfg, 'caption_path')
                cfg_vocab_path = vocab_path if vocab_path else self._cfg_path(cfg, 'vocab_path')
                features_path = self._cfg_path(cfg, 'features_path')
                subset = cfg.get('subset')

                config_dict = { i: cfg[i] for i in cfg.keys() }
                config_dict['dataset_name'] = dataset_name_orig

                dataset_config = DatasetConfig(dataset_name,
                                               child_split,
                                               dataset_class,
                                               root,
                                               caption_path,
                                               cfg_vocab_path,
                                               features_path,
                                               subset,
                                               config_dict)

                configs.append(dataset_config)
            else:
                print('Invalid dataset {:s} specified'.format(dataset))
                sys.exit(1)

        # Vocab path can be overriden from arguments even for multiple datasets:
        main_vocab_path = vocab_path if vocab_path else self._cfg_path(
            self.config[datasets[0]], 'vocab_path')

        if main_vocab_path is None:
            print("WARNING: Vocabulary path not specified!")

        self.print_info(configs)

        return configs, main_vocab_path

    def _combine_cfg(self, dataset):
        """If dataset name is separated by 'parent_dataset:child_split' (i.e. 'coco:train2014')
        fallback to parent settings when child configuration has no corresponding parameter
        included"""
        if ":" not in dataset:
            return self.config[dataset], None

        h = dataset.split(':')
        for i in range(-1, -len(h), -1):
            a = ':'.join(h[0:i])
            print(a)

            # Take defaults from parent and override them as needed:
            for key in self.config[a]:
                if self.config[dataset].get(key) is None:
                    self.config[dataset][key] = self.config[a][key]
        return self.config[dataset], h[-1]
        

    def _cfg_path(self, cfg, s):
        path = cfg.get(s)
        if path is None or os.path.isabs(path):
            return path
        else:
            root_dir = cfg.get('root_dir', '')
            return os.path.join(root_dir, path)

    def _get_param(self, d, param, default):
        if not d or param not in d or not d[param]:
            return default
        return d[param]

    def print_info(self, configs):
        """Print out details about datasets being configured"""
        for ds in configs:
            print('[Dataset]', ds.name)
            for name, value in ds._asdict().items():
                if name != 'name' and value is not None:
                    print('    {}: {}'.format(name, value))


class ExternalFeature:
    def __init__(self, filename, base_path):
        full_path = os.path.expanduser(os.path.join(base_path, filename))
        self.lmdb = None
        self.bin  = None
        if not os.path.exists(full_path):
            print('ERROR: external feature file not found:', full_path)
            sys.exit(1)
        if filename.endswith('.h5'):
            import h5py
            self.f = h5py.File(full_path, 'r')
            self.data = self.f['data']
        elif filename.endswith('.lmdb'):
            import lmdb
            self.f = lmdb.open(full_path, max_readers=1, readonly=True, lock=False,
                               readahead=False, meminit=False)
            self.lmdb = self.f.begin(write=False)
        elif filename.endswith('.bin'):
            from picsom_bin_data import picsom_bin_data
            self.bin = [ picsom_bin_data(full_path) ]
            self.binx = {}
            print(('PicSOM binary data {:s} contains {:d}' +
                   ' objects of dimensionality {:d}').format(self.bin[0].path(),
                                                             self.bin[0].nobjects(),
                                                             self.bin[0].vdim()))
        elif filename.endswith('.txt'):
            from picsom_bin_data import picsom_bin_data
            self.bin = []
            self.binx = {}
            m = re.match('^(.*/)?[^/]+', full_path)
            assert m
            with open(full_path) as f:
                for p in f:
                    q = p.strip()
                    if q!='' and q[0]!='#':
                        xp = m.group(1)+q
                        i = len(self.bin)
                        self.bin += [ picsom_bin_data(xp) ]
                        print(('PicSOM binary data {:s} contains {:d}' +
                               ' objects of dimensionality {:d}').
                              format(self.bin[i].path(), self.bin[i].nobjects(),
                                     self.bin[i].vdim()))
        else:
            self.data = np.load(full_path)

        x1 = None
        if self.lmdb is not None:
            c = self.lmdb.cursor()
            assert c.first(), full_path
            x1 = self._lmdb_to_numpy(c.value())
<<<<<<< HEAD

            # Get feature dimension. metadata if available:
            vdim_data = self.lmdb.get('@vdim'.encode('ascii'))
            if vdim_data is not None:
                self._vdim = self._lmdb_to_numpy(vdim_data, dtype=np.int32).tolist()
            else:
                self._vdim = x1.shape[0]
=======
            self._vdim = x1.shape[0]
        elif self.bin is not None:
            self._vdim = sum([i.vdim() for i in self.bin])
        else:
            x1 = self.data[0]
            self._vdim = self.data.shape[1]
>>>>>>> c582c68e

        assert x1 is None or not np.isnan(x1).any(), full_path

        print('Loaded feature {} with dim {}.'.format(full_path, self.vdim()))

    def vdim(self):
        return self._vdim

    def _lmdb_to_numpy(self, value, dtype=np.float32):
        return np.frombuffer(value, dtype=dtype)

    def get_feature(self, idx):
        if self.lmdb is not None:
            x = self._lmdb_to_numpy(self.lmdb.get(str(idx).encode('ascii')))
<<<<<<< HEAD
            x.reshape(self._vdim)
=======
        elif self.bin is not None:
            from picsom_bin_data import picsom_bin_data
            pid = os.getpid();
            #print('get_feature()', pid)
            if not pid in self.binx:
                self.binx[pid] = []
                for i in self.bin:
                    self.binx[pid].append(picsom_bin_data(i.path()))
            x = []
            for i in self.binx[pid]:
                found = False
                for j in idx:
                    v = i.get_float(j)
                    if not np.isnan(v[0]):
                        found = True
                        x += v
                        break
                if not found:
                    print('ERROR 1', idx)
                    exit(1)
            #if np.isnan(x).any():
            #    print('ERROR 2', idx, ':', x)
            #print('QQQ', self.bin.path(), idx, x[0:5])
            #assert not np.isnan(x).any(), self.bin.path()+' '+str(idx)
>>>>>>> c582c68e
        else:
            x = self.data[idx]

        return torch.tensor(x).float()

    @classmethod
    def load_set(cls, feature_loaders, idx):
        if len(feature_loaders) == 0:
            return None
        else:
            return torch.cat([ef.get_feature(idx) for ef in feature_loaders])

    @classmethod
    def load_sets(cls, feature_loader_sets, idx):
        # We have several sets of features (e.g., initial, persistent, ...)
        # For each set we prepare a single tensor with all the features concatenated
        if feature_loader_sets is None:
            return None
        # NOTE: Removed "if fls" from the list comprehension handling below
        # so that we if we don't specify the initial external features
        # we can still use persistant external features:
        return [cls.load_set(fls, idx) for fls in feature_loader_sets]

    @classmethod
    def loaders(cls, features, base_path):
        ef_loaders = []
        feat_dim = 0

        for fn in features:
            ef = cls(fn, base_path)
            ef_loaders.append(ef)
            # When the number of features is 1 sometimes they come in none 1-d form
            # if statement below takes care of this:
            if len(features) == 1:
                feat_dim = ef.vdim()
                break
            feat_dim += ef.vdim()
        return (ef_loaders, feat_dim)


def tokenize_caption(text, vocab, no_tokenize=False, show_tokens=False):
    """Tokenize a single sentence / caption, convert tokens to vocabulary indices,
    and store the vocabulary index array into a torch tensor"""

    if vocab is None:
        return text

    if no_tokenize:
        tokens = str(text).split()
    else:
        tokens = nltk.tokenize.word_tokenize(str(text).lower())

    caption = []
    caption.append(vocab('<start>'))
    caption.extend([vocab(token) for token in tokens])
    caption.append(vocab('<end>'))
    target = torch.Tensor(caption)

    if show_tokens:
        joined = ' '.join([vocab(i) for i in caption])
        print('TOKENS', joined)
        
    return target


class CocoDataset(data.Dataset):
    """COCO Custom Dataset compatible with torch.utils.data.DataLoader."""

    def __init__(self, root, json_file, vocab, subset=None, transform=None, skip_images=False,
                 iter_over_images=False, feature_loaders=None, config_dict=None):
        """Set the path for images, captions and vocabulary wrapper.

        Args:
            root: image directory.
            json_file: coco annotation file path.
            vocab: vocabulary wrapper.
            subset: file defining a further subset of the dataset to be used
            transform: image transformer.
        """
        from pycocotools.coco import COCO
        self.root = root
        self.coco = COCO(json_file)
        self.iter_over_images = iter_over_images
        if iter_over_images:
            self.ids = list(self.coco.imgs.keys())
        else:
            self.ids = list(self.coco.anns.keys())
        self.vocab = vocab
        self.transform = transform
        self.skip_images = skip_images
        self.feature_loaders = feature_loaders

        print("COCO info loaded for {} images and {} captions.".format(len(self.coco.imgs),
                                                                       len(self.coco.anns)))

    def __getitem__(self, index):
        """Returns one training sample as a tuple (image, caption, image_id)."""
        if self.iter_over_images:
            img_id = self.ids[index]
            caption = [a['caption'] for a in self.coco.imgToAnns[img_id]]
            assert self.vocab is None, 'iter_over_images=True and tokenization not supported!'
        else:
            ann_id = self.ids[index]
            caption = self.coco.anns[ann_id]['caption']
            img_id = self.coco.anns[ann_id]['image_id']

        # Get image path
        path = self.coco.loadImgs(img_id)[0]['file_name']
        if not path.startswith('COCO'):  # Yes, this works... for now
            path = 'COCO_val2014_' + path

        if not self.skip_images:
            image = Image.open(os.path.join(self.root, path)).convert('RGB')
            if self.transform is not None:
                image = self.transform(image)
        else:
            image = torch.zeros(1, 1)

        # Prepare external features, we use paths to access features
        # NOTE: this only works with lmdb
        feature_sets = ExternalFeature.load_sets(self.feature_loaders, path)
        target = tokenize_caption(caption, self.vocab)

        # We are in feature extraction-only mode,
        # use image filename as image identifier in lmdb:
        if self.vocab is None and self.feature_loaders is None:
            img_id = path

        return image, target, img_id, feature_sets

    def __len__(self):
        return len(self.ids)


class VisualGenomeIM2PDataset(data.Dataset):
    """Visual Genome / MS COCO Paragraph-length caption dataset"""

    # FIXME: skip_images, feature_loaders not implemented
    def __init__(self, root, json_file, vocab, subset=None, transform=None, skip_images=False,
                 iter_over_images=False, feature_loaders=None, config_dict=None):
        """Set the path for images, captions and vocabulary wrapper.
        Args:
            root: image directory.
            json_file: coco annotation file path.
            vocab: vocabulary wrapper.
            subset: file defining a further subset of the dataset to be used
            transform: image transformer.
        """
        self.root = root
        self.vocab = vocab
        self.transform = transform
        self.skip_images = skip_images
        self.feature_loaders = feature_loaders

        self.paragraphs = []

        print("Loading Visual Genome Paragraph captioning data from {} ...".
              format(json_file))

        with open(json_file) as data_raw:
            dataset = json.load(data_raw)

        # Assuming subset file is a json array, as provided in
        # https://cs.stanford.edu/people/ranjaykrishna/im2p/index.html
        # If subset is defined, load only selected image/paragraph pairs:
        if subset:
            print("Loading data subset from {} ...".format(subset))
            with open(subset) as subset_raw:
                subset_ids = json.load(subset_raw)
            for d in dataset:
                for img_id in subset_ids:
                    if img_id == d['image_id']:
                        self.paragraphs.append({
                            'image_id': img_id,
                            'caption': d['paragraph']
                        })
                        break
        # Otherwise load all images in json_file:
        else:
            print("Loading all data...")
            for d in dataset:
                self.paragraphs.append({
                    'image_id': d['image_id'],
                    'caption': d['paragraph']
                })

        print("VisualGenome paragraph data loaded for {} images...".format(len(self.paragraphs)))

    def __getitem__(self, index):
        """Returns one data pair (image and paragraph)."""
        cap = self.paragraphs[index]['caption']
        img_id = self.paragraphs[index]['image_id']
        path = os.path.join(self.root, str(img_id) + '.jpg')

        image = Image.open(path).convert('RGB')
        if self.transform is not None:
            image = self.transform(image)

        # Prepare external features
        # TODO probably wrong index ...
        feature_sets = ExternalFeature.load_sets(self.feature_loaders, path)
        target = tokenize_caption(cap, self.vocab)

        # We are in feature extraction-only mode,
        # use image filename as image identifier in lmdb:
        if self.vocab is None and self.feature_loaders is None:
            img_id = path

        return image, target, img_id, feature_sets

    def __len__(self):
        return len(self.paragraphs)


class VistDataset(data.Dataset):
    """VIST Custom Dataset for sequence processing, compatible with torch.utils.data.DataLoader."""

    # FIXME: skip_images, feature_loaders not implemented
    def __init__(self, root, json_file, vocab, subset=None, transform=None, skip_images=False,
                 iter_over_images=False, feature_loaders=None, config_dict=None):
        """Set the path for images, captions and vocabulary wrapper.

        Args:
            root: image directory.
            json_file: VIST annotation file path.
            vocab: vocabulary wrapper.
            subset: file defining a further subset of the dataset to be used
            transform: image transformer.
        """
        self.root = root
        self.vocab = vocab
        self.transform = transform

        # Get the list of available images:
        images = [str(file).split('.')[0] for file in os.listdir(root)]

        with open(json_file) as raw_data:
            json_data = json.load(raw_data)
            self.anns = json_data['annotations']

        seq_idx = 0
        self.data_hold = []
        self.story_ids = []
        while seq_idx < len(self.anns):
            current_story_id = self.anns[seq_idx][0]['story_id']
            _seq_idx = seq_idx
            current_story = str()
            current_sequence = []
            bad_for_testing = False
            while _seq_idx < len(self.anns) and self.anns[_seq_idx][0]['story_id'] == current_story_id:
                current_story += self.anns[_seq_idx][0]['text']
                current_sequence.append(self.anns[_seq_idx][0]['photo_flickr_id'])

                # local testing purpose (needs to be removed)
                if self.anns[_seq_idx][0]['photo_flickr_id'] not in images:
                    bad_for_testing = True

                _seq_idx += 1

            seq_idx = _seq_idx
            # local testing purpose (needs to be removed)
            if not bad_for_testing:
                self.data_hold.append([current_sequence, current_story])
                self.story_ids.append(current_story_id)

        print("... {} sequences loaded ...".format(len(self.story_ids)))

    def __getitem__(self, index):
        """Returns one training sample as a tuple (image, caption, image_id)."""

        vocab = self.vocab
        image_ids = self.data_hold[index][0]
        story = self.data_hold[index][1]

        sequence = []
        for image_id in image_ids:
            image_path = os.path.join(self.root, str(image_id) + '.jpg')
            if os.path.isfile(image_path):
                image = Image.open(image_path).convert('RGB')
            else:
                image_path = os.path.join(self.root, str(image_id) + '.png')
                image = Image.open(image_path).convert('RGB')

            if self.transform is not None:
                image = self.transform(image)

            sequence.append(image)

        # Convert caption (string) to word ids.
        target = tokenize_caption(story, vocab)

        return sequence, target, self.story_ids[index]

    def __len__(self):
        return len(self.data_hold)


class MSRVTTDataset(data.Dataset):
    """MSR-VTT Custom Dataset compatible with torch.utils.data.DataLoader."""

    def __init__(self, root, json_file, vocab, subset=None, transform=None, skip_images=False,
                 iter_over_images=False, feature_loaders=None, config_dict=None):
        """Set the path for images, captions and vocabulary wrapper.

        Args:
            root: image directory.
            json_file: path to train_val_videodatainfo.json.
            vocab: vocabulary wrapper.
            transform: image transformer.
        """
        self.root = root
        self.vocab = vocab
        self.transform = transform
        self.skip_images = skip_images
        self.feature_loaders = feature_loaders
        self.subset = subset if subset else 'train'

        self.captions = []
        subset_vids = set()

        with open(json_file, 'r') as fp:
            j = json.load(fp)
            for v in j['videos']:
                if v['split'] == self.subset:
                    subset_vids.add(v['video_id'])

            for s in j['sentences']:
                vid = s['video_id']
                if vid in subset_vids:
                    self.captions.append((vid, s['caption']))

        print("MSR-VTT info [{}] loaded for {} images, {} captions.".format(self.subset,
                                                                            len(subset_vids), len(self.captions)))

    def __getitem__(self, index):
        """Returns one training sample as a tuple (image, caption, image_id)."""

        vid = self.captions[index][0]
        caption = self.captions[index][1]

        assert vid[:5] == 'video'
        vid_idx = int(vid[5:])
        path = '{:04}:kf1.jpeg'.format(vid_idx)

        if not self.skip_images:
            image = Image.open(os.path.join(self.root, path)).convert('RGB')
            if self.transform is not None:
                image = self.transform(image)
        else:
            image = torch.zeros(1, 1)

        # Prepare external features
        feature_sets = ExternalFeature.load_sets(self.feature_loaders, vid_idx)

        # Convert caption (string) to word ids.
        vocab = self.vocab
        target = tokenize_caption(caption, vocab)

        return image, target, vid_idx, feature_sets

    def __len__(self):
        return len(self.captions)


class TRECVID2018Dataset(data.Dataset):
    def __init__(self, root, json_file, vocab, subset=None, transform=None, skip_images=False,
                 iter_over_images=False, feature_loaders=None, config_dict=None):
        self.root = root
        self.vocab = vocab
        self.transform = transform
        self.skip_images = skip_images
        self.feature_loaders = feature_loaders

        self.id_to_filename = {}
        for filename in glob.glob(self.root + '/*.jpeg'):
            m = re.match(r'(\d+):\d+$', basename(filename))
            if m:
                image_id = int(m.group(1))
                assert image_id >= 0, 'filename={}'.format(filename)
                assert image_id not in self.id_to_filename
                self.id_to_filename[image_id] = filename
            else:
                print('WARNING: filename {} could not be parsed, skipping...'.format(filename))

        print("TRECVID 2018 info loaded for {} images.".format(len(self)))

    def __getitem__(self, index):
        """Returns one training sample as a tuple (image, caption, image_id)."""

        filename = self.id_to_filename[index]

        if not self.skip_images:
            image_path = os.path.join(self.root, filename)
            image = Image.open(image_path)
            image = image.resize([224, 224], Image.LANCZOS)
            if image.mode != 'RGB':
                print('WARNING: converting {} from {} to RGB'.
                      format(image_path, image.mode))
                image = image.convert('RGB')

            if self.transform is not None:
                image = self.transform(image)  # .unsqueeze(0)
        else:
            image = torch.zeros(1, 1)

        # Prepare external features
        feature_sets = ExternalFeature.load_sets(self.feature_loaders, index)

        return image, None, index, feature_sets

    def __len__(self):
        return len(self.id_to_filename)


class PicSOMDataset(data.Dataset):
    def __init__(self, root, json_file, vocab, subset=None, transform=None, skip_images=False,
                 iter_over_images=False, feature_loaders=None, config_dict=None):
        from picsom_label_index import picsom_label_index
        from picsom_class       import picsom_class
        from picsom_bin_data    import picsom_bin_data
    
        self.root = root
        self.vocab = vocab
        self.subset = subset
        self.transform = transform
        self.skip_images = skip_images
        self.feature_loaders = feature_loaders
        self.picsom_root      = config_dict['picsom_root']
        self.picsom_database  = config_dict['dataset_name'].split(':')[1]
        self.picsom_label_map = config_dict.get('label_map', None)
        self.no_tokenize      = config_dict.get('no_tokenize', False)
        self.show_tokens      = config_dict.get('show_tokens', False)

        print('PicSOM root={:s} database={:s}'.format(self.picsom_root,
                                                      self.picsom_database))
        
        self.db_root = self.picsom_root+'/databases/'+self.picsom_database

        self.labels = picsom_label_index(self.db_root+'/labels.txt')
        print('PicSOM database {:s} contains {:d} objects'.format(self.picsom_database, 
                                                                  self.labels.nobjects()))

        self.use_lmdb = self.feature_loaders is not None and \
                        self.feature_loaders[0][0].lmdb is not None
        print('PicSOM using {} features'.format('LMDB' if self.use_lmdb else 'BIN'))

        subset = self.db_root+'/classes/'+self.subset
        # print(subset)
        self.restr = picsom_class(subset)
        restr_size = len(self.restr.objects())
        print('PicSOM class file {:s} contains {:d} objects'.format(self.restr.path(),
                                                                    restr_size))

        restr_set = self.restr.objects()
        
        label_map = {}
        if self.picsom_label_map is not None:
            ll = {}
            tt = self.db_root+"/"+self.picsom_label_map
            with open(tt) as fp:
                for l in fp:
                    l = l.rstrip()
                    #print(l)
                    a = re.match('([^ ]+) (.*)', l)
                    assert a, 'reading label_map failed'
                    label = a.group(1)
                    if label in restr_set:
                        ll[label] = 1
                        label_map[label] = a.group(2)
            print('PicSOM {} label map entries loaded from {}'.
                  format(len(ll), self.picsom_label_map))

        self.data = []
        tt = json_file
        ll = {}
        # print(tt)
        with open(tt) as fp:
            for l in fp:
                l = l.rstrip()
                #print(l)
                a = re.match('([^ ]+) (.*)', l)
                assert a, 'reading <'+tt+'> failed'
                label = a.group(1)
                if label in restr_set:
                    ll[label] = 1
                    idxs = []
                    if not self.use_lmdb:
                        idxs.append(self.labels.index_by_label(label))
                        laa = label_map.get(label, '').split()
                        for la in laa:
                            idxs.append(self.labels.index_by_label(la))
                            
                    texts = a.group(2).split(' # ')
                    #if len(texts)!=1:
                    #    print(label, len(texts))
                    for text in texts:
                        self.data.append((label, text, idxs))
        
        print('PicSOM {} texts loaded for {} images from {}'.
              format(len(self.data), len(ll), tt))
        

    def __getitem__(self, index):
        """Returns one training sample as a tuple (image, caption, image_id)."""

        label_text_index = self.data[index]
        label = label_text_index[0]
        label_or_idx = label if self.use_lmdb else label_text_index[2]
        if False:
            print('PicSOMDataset.getitem() {:d} {:s} {!s:s}'.
                  format(index, label, label_or_idx))

        target  = tokenize_caption(label_text_index[1], self.vocab,
                                   no_tokenize=self.no_tokenize, show_tokens=self.show_tokens)
    
        feature_sets = ExternalFeature.load_sets(self.feature_loaders, label_or_idx)

        #print('__getitem__ ending', target, feature_sets)
        
        return torch.zeros(1, 1), target, label, feature_sets

    def __len__(self):
        return len(self.data)
        

class GenericDataset(data.Dataset):
    def __init__(self, root, json_file, vocab, subset=None, transform=None, skip_images=False,
                 iter_over_images=False, feature_loaders=None, config_dict=None):
        self.vocab = vocab
        self.transform = transform
        self.skip_images = skip_images
        self.feature_loaders = feature_loaders

        if type(root) is list:
            self.filelist = root
        elif os.path.isdir(root):
            self.filelist = []
            for filename in glob.glob(root + '/*.jpeg'):
                self.filelist.append(filename)
        else:
            print('ERROR: root neither file list or dir!')
            sys.exit(1)

        print("GenericDataset: loaded {} images.".format(len(self.filelist)))

    def __getitem__(self, index):
        """Returns one training sample as a tuple (image, caption, image_id)."""

        image_path = self.filelist[index]

        if not self.skip_images:
            image = Image.open(image_path)
            image = image.resize([224, 224], Image.LANCZOS)
            if image.mode != 'RGB':
                print('WARNING: converting {} from {} to RGB'.
                      format(image_path, image.mode))
                image = image.convert('RGB')

            if self.transform is not None:
                image = self.transform(image)
        else:
            image = torch.zeros(1, 1)

        # Prepare external features
        path = os.path.splitext(os.path.basename(image_path))[0]
        feature_sets = ExternalFeature.load_sets(self.feature_loaders, path)

        return image, None, path, feature_sets

    def __len__(self):
        return len(self.filelist)


def collate_fn(data):
    """Creates mini-batch tensors from the list of tuples (image, caption, image_ids).

    We should build custom collate_fn rather than using default collate_fn,
    because merging caption (including padding) is not supported in default.

    Args:
        data: list of tuple (image, caption).
            - image: torch tensor of shape (3, 256, 256).
            - caption: torch tensor of shape (?); variable length.

    Returns:
        images: torch tensor of shape (batch_size, 3, 256, 256).
        targets: torch tensor of shape (batch_size, padded_length).
        lengths: list; valid length for each padded caption.
    """
    # Sort a data list by caption length (descending order).
    # If we are doing inference, captions are None, and we skip the sort
    if data[0][1] is not None:
        data.sort(key=lambda x: len(x[1]), reverse=True)
    images, captions, indices, feature_sets = zip(*data)

    # Merge images (from tuple of 3D tensor to 4D tensor).
    images = torch.stack(images, 0)

    if type(captions[0]) is str:  # we are returning non-tokenized strings
        targets = captions
        lengths = None
    elif type(captions[0]) is list:  # we are returning a list of strings
        targets = captions
        lengths = None
    elif captions[0] is not None:
        # Merge captions (from tuple of 1D tensor to 2D tensor).
        lengths = [len(cap) for cap in captions]
        targets = torch.zeros(len(captions), max(lengths)).long()
        for i, cap in enumerate(captions):
            end = lengths[i]
            targets[i, :end] = cap[:end]
    else:
        # If we are doing inference, captions are None...
        lengths = None
        targets = None

    # Generate list of (batch_size, concatenated_feature_length) tensors,
    # one for each feature set
    if feature_sets[0] is not None:
        batch_size = len(feature_sets)
        num_feature_sets = len(feature_sets[0])
        features = list()

        for fs_i in range(num_feature_sets):
            if feature_sets[i][fs_i] is not None:
                features.append(torch.stack([feature_sets[i][fs_i] for i in range(batch_size)], 0))
            else:
                # Allow None features so that the feature type index in train.py stays correct 
                features.append(None)
    else:
        features = None

    return images, targets, lengths, indices, features


def collate_fn_vist(data):
    """Creates mini-batch tensors from the list of tuples (image, caption).

    We should build custom collate_fn rather than using default collate_fn,
    because merging caption (including padding) is not supported in default.

    Args:
        data: list of tuple (image, caption).
            - image: torch tensor of shape (3, 256, 256).
            - caption: torch tensor of shape (?); variable length.

    Returns:
        images: torch tensor of shape (batch_size, 3, 256, 256).
        targets: torch tensor of shape (batch_size, padded_length).
        lengths: list; valid length for each padded caption.
    """
    # Sort a data list by caption length (descending order).
    data.sort(key=lambda x: len(x[1]), reverse=True)
    images, captions, story_ids = zip(*data)

    # Merge images (from tuple of 3D tensor to 4D tensor).
    # images = torch.stack(images, 0)

    # Merge captions (from tuple of 1D tensor to 2D tensor).
    lengths = [len(cap) for cap in captions]
    targets = torch.zeros(len(captions), max(lengths)).long()
    for i, cap in enumerate(captions):
        end = lengths[i]
        targets[i, :end] = cap[:end]
    return images, targets, lengths, story_ids


def unzip_image_dir(image_dir):
    # Check if $TMPDIR envirnoment variable is set and use that
    env_tmp = os.environ.get('TMPDIR')
    # Also check if the environment variable points to '/tmp/some/dir' to avoid
    # nasty surprises
    if env_tmp and os.path.commonprefix([os.path.abspath(env_tmp), '/tmp']) == '/tmp':
        tmp_root = os.path.abspath(env_tmp)
    else:
        tmp_root = '/tmp'

    extract_path = os.path.join(tmp_root)

    if not os.path.exists(extract_path):
        os.makedirs(extract_path)

    with zipfile.ZipFile(image_dir, 'r') as zipped_images:
        print("Extracting training data from {} to {}".format(image_dir, extract_path))
        zipped_images.extractall(extract_path)
        unzipped_dir = os.path.basename(image_dir).split('.')[0]
        return os.path.join(extract_path, unzipped_dir)


def get_dataset_class(cls_name):
    """Return the correct dataset class based on the one specified in configuration file"""
    if cls_name == 'CocoDataset':
        return CocoDataset
    elif cls_name == 'VisualGenomeIM2PDataset':
        return VisualGenomeIM2PDataset
    elif cls_name == 'VistDataset':
        return VistDataset
    elif cls_name == 'MSRVTTDataset':
        return MSRVTTDataset
    elif cls_name == 'TRECVID2018Dataset':
        return TRECVID2018Dataset
    elif cls_name == 'PicSOMDataset':
        return PicSOMDataset
    elif cls_name == 'GenericDataset':
        return GenericDataset
    else:
        print('Invalid dataset {:s} specified'.format(cls_name))
        sys.exit(1)


def get_loader(dataset_configs, vocab, transform, batch_size, shuffle, num_workers,
               ext_feature_sets=None, skip_images=False, iter_over_images=False,
               _collate_fn=collate_fn):
    """Returns torch.utils.data.DataLoader for user-specified dataset."""

    datasets = []

    for dataset_config in dataset_configs:
        dataset_cls = get_dataset_class(dataset_config.dataset_class)
        root = dataset_config.image_dir
        json_file = dataset_config.caption_path
        subset = dataset_config.subset
        fpath = dataset_config.features_path
        config_dict = dataset_config.config_dict

        loaders = None
        dims = None
        if ext_feature_sets is not None:
            # Construct external feature loaders for each of the specified feature sets
            loaders_and_dims = [ExternalFeature.loaders(fs, fpath) for fs in ext_feature_sets]

            # List of tuples into two lists...
            loaders, dims = zip(*loaders_and_dims)

        # Unzip training images to /tmp/data if image_dir argument points to zip file:
        if isinstance(root, str) and zipfile.is_zipfile(root):
            root = unzip_image_dir(root)

        # if verbose:
        print((' root={!s:s}\n json_file={!s:s}\n vocab={!s:s}\n subset={!s:s}\n'+
               ' transform={!s:s}\n skip_images={!s:s}\n iter_over_images={!s:s}\n'+
               ' loaders={!s:s}\n config_dict={!s:s}').format(root, json_file, vocab,
                                                              subset, transform,
                                                              skip_images, iter_over_images,
                                                              loaders, config_dict))

        dataset = dataset_cls(root=root, json_file=json_file, vocab=vocab,
                              subset=subset, transform=transform, skip_images=skip_images,
                              iter_over_images=iter_over_images, feature_loaders=loaders,
                              config_dict=config_dict)

        datasets.append(dataset)

    if len(datasets) == 1:
        dataset = datasets[0]
    else:
        dataset = data.ConcatDataset(datasets)

    # Data loader:
    # This will return (images, captions, lengths) for each iteration.
    # images: a tensor of shape (batch_size, 3, 224, 224).
    # captions: a tensor of shape (batch_size, padded_length).
    # lengths: a list indicating valid length for each caption.
    # length is (batch_size).
    data_loader = torch.utils.data.DataLoader(dataset=dataset,
                                              batch_size=batch_size,
                                              shuffle=shuffle,
                                              num_workers=num_workers,
                                              collate_fn=_collate_fn)
    return data_loader, dims


if __name__ == '__main__':
    # Test loading dataset!
    from pprint import pprint

    vg_root = 'datasets/data/VisualGenome'
    vocab_path = 'datasets/processed/COCO/vocab.pkl'
    with open(vocab_path, 'rb') as f:
        print("Extracting vocabulary from {}".format(vocab_path))
        vocab = pickle.load(f)

    # Load VG Paragraph training subset:
    vgim2p_subset = VisualGenomeIM2PDataset(root=vg_root + '/1.2/VG/1.2/images',
                                            json_file=vg_root + '/im2p/paragraphs_v1.json',
                                            vocab=vocab,
                                            subset=vg_root + '/im2p/train_split.json')
    pprint(vgim2p_subset[0])
    pprint(vgim2p_subset[10000])
    pprint(vgim2p_subset[-1])
    # Load VG Paragraph full dataset:
    vgim2p_full = VisualGenomeIM2PDataset(root=vg_root + '/1.2/VG/1.2/images',
                                          json_file=vg_root + '/im2p/paragraphs_v1.json',
                                          vocab=vocab)
    pprint(vgim2p_full[0])
    pprint(vgim2p_full[10000])
    pprint(vgim2p_full[-1])<|MERGE_RESOLUTION|>--- conflicted
+++ resolved
@@ -23,7 +23,7 @@
 
 DatasetConfig = namedtuple('DatasetConfig',
                            'name, child_split, dataset_class, image_dir, caption_path, '
-                           'vocab_path, features_path, subset, config_dict')
+                           'vocab_path, features_path, subset')
 
 
 class DatasetParams:
@@ -230,7 +230,6 @@
             c = self.lmdb.cursor()
             assert c.first(), full_path
             x1 = self._lmdb_to_numpy(c.value())
-<<<<<<< HEAD
 
             # Get feature dimension. metadata if available:
             vdim_data = self.lmdb.get('@vdim'.encode('ascii'))
@@ -238,14 +237,11 @@
                 self._vdim = self._lmdb_to_numpy(vdim_data, dtype=np.int32).tolist()
             else:
                 self._vdim = x1.shape[0]
-=======
-            self._vdim = x1.shape[0]
         elif self.bin is not None:
             self._vdim = sum([i.vdim() for i in self.bin])
         else:
             x1 = self.data[0]
             self._vdim = self.data.shape[1]
->>>>>>> c582c68e
 
         assert x1 is None or not np.isnan(x1).any(), full_path
 
@@ -260,9 +256,7 @@
     def get_feature(self, idx):
         if self.lmdb is not None:
             x = self._lmdb_to_numpy(self.lmdb.get(str(idx).encode('ascii')))
-<<<<<<< HEAD
             x.reshape(self._vdim)
-=======
         elif self.bin is not None:
             from picsom_bin_data import picsom_bin_data
             pid = os.getpid();
@@ -287,7 +281,6 @@
             #    print('ERROR 2', idx, ':', x)
             #print('QQQ', self.bin.path(), idx, x[0:5])
             #assert not np.isnan(x).any(), self.bin.path()+' '+str(idx)
->>>>>>> c582c68e
         else:
             x = self.data[idx]
 
@@ -815,7 +808,7 @@
 
 class GenericDataset(data.Dataset):
     def __init__(self, root, json_file, vocab, subset=None, transform=None, skip_images=False,
-                 iter_over_images=False, feature_loaders=None, config_dict=None):
+                 iter_over_images=False, feature_loaders=None):
         self.vocab = vocab
         self.transform = transform
         self.skip_images = skip_images
@@ -994,7 +987,7 @@
     elif cls_name == 'GenericDataset':
         return GenericDataset
     else:
-        print('Invalid dataset {:s} specified'.format(cls_name))
+        print("Invalid data set specified")
         sys.exit(1)
 
 
