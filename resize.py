--- conflicted
+++ resolved
@@ -28,27 +28,6 @@
     # Run the job on several cores to speed it up:
     num_cores = min(4, multiprocessing.cpu_count())
     print('Using {} CPU cores'.format(num_cores))
-<<<<<<< HEAD
-    with pymp.Parallel(num_cores) as p:
-        for i in p.range(0, num_images):
-            image = images[i]
-            output_path = os.path.join(output_dir, image)
-            if os.path.isfile(output_path) and os.path.getsize(output_path) > 0:
-                print("{} exists, skipping...".format(output_path))
-                continue
-
-            img = cv2.imread(os.path.join(image_dir, image))
-            if img is not None:
-                img = resize_image(img, size)
-                try:
-                    cv2.imwrite(output_path, img)
-                except Exception:
-                    print('unable to save: ', image)
-
-            if (i + 1) % 100 == 0:
-                print("[{}/{}] Resized the images and saved into '{}'."
-                      .format(i + 1, num_images, output_dir))
-=======
 
     # If no subset is specified:
     if not args.subset:
@@ -93,13 +72,10 @@
                 else:
                     print('image {} not found or corrupted'.format(os.path.join(image_dir, image)))
 
-                #if (i + 1) % 100 == 0:
+                # if (i + 1) % 100 == 0:
                 #    print("[{}/{}] Resized the images and saved into '{}'."
                 #          .format(i + 1, num_images, output_dir))
                 pbar.update(1)
-
-
->>>>>>> 1d1060cf
 
     if create_zip:
         print("Creating a zip file: {}".format(output_dir + '.zip'))
@@ -123,7 +99,7 @@
                         help='directory for train images')
     parser.add_argument('--subset', type=str, default=None,
                         help='path to (optional) new-line separated file '
-                        'listing ids of images to include')
+                             'listing ids of images to include')
     parser.add_argument('--output_dir', type=str,
                         default='datasets/processed/COCO/train2014_resized',
                         help='directory for saving resized images')
