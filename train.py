--- conflicted
+++ resolved
@@ -439,10 +439,9 @@
                                                                     stats['training_loss']))
         save_model(args, params, model.encoder, model.decoder, optimizer, epoch, vocab)
 
-<<<<<<< HEAD
         gts = {}
         res = {}
-=======
+
         if epoch==0:
             vocab_counts['avg'] = vocab_counts['sum']/vocab_counts['cnt']
             vocab_counts['unk_cnt_per'] = 100*vocab_counts['unk_cnt']/vocab_counts['cnt']
@@ -451,8 +450,7 @@
             print(('Training data contains {sum} words in {cnt} captions (avg. {avg:.1f} w/c)'+
                    ' with {unk_sum} <unk>s ({unk_sum_per:.1f}%)'+
                    ' in {unk_cnt} ({unk_cnt_per:.1f}%) captions').format(**vocab_counts))
-        
->>>>>>> f1ec08dc
+
         if args.validate is not None and (epoch + 1) % args.validation_step == 0:
             begin = datetime.now()
             model.eval()
