#!/usr/bin/env python3

import torch
import torch.nn as nn
import numpy as np
import os
import sys
import args

from datetime import datetime
from torch.nn.utils.rnn import pack_padded_sequence
from torchvision import transforms

from utils import prepare_hierarchical_targets, get_model_name, save_model, init_stats, log_model_data, save_stats, \
    get_teacher_prob, clip_gradients, cyclical_lr

# (Needed to handle Vocabulary pickle)
from vocabulary import get_vocab
from data_loader import get_loader, DatasetParams
from model.encoder_decoder import ModelParams, EncoderDecoder
from model.encoder_decoder import HierarchicalXEntropyLoss, SharedEmbeddingXentropyLoss
from vocabulary import caption_ids_to_words, paragraph_ids_to_words

try:
    from tensorboardX import SummaryWriter
except ImportError as e:
    print('WARNING: tensorboardx module not found. '
          'Install it if you want to have support for advanced logging :-)')
    SummaryWriter = None

torch.manual_seed(42)
torch.backends.cudnn.deterministic = True
torch.backends.cudnn.benchmark = False

# Device configuration now in main()
device = None


def do_validate(model, valid_loader, criterion, scorers, vocab, teacher_p, args, params, stats, epoch):
    begin = datetime.now()
    model.eval()

    gts = {}
    res = {}

    total_loss = 0

    if params.hierarchical_model:
        total_loss_sent = 0
        total_loss_word = 0

    num_batches = 0
    for i, data in enumerate(valid_loader):
        if params.hierarchical_model:
            (images, captions, lengths, image_ids, features,
             sorting_order, last_sentence_indicator) = data
        else:
            (images, captions, lengths, image_ids, features) = data
            sorting_order = None

        if len(scorers) > 0:
            for j in range(captions.shape[0]):
                jid = image_ids[j]
                if jid not in gts:
                    gts[jid] = []
                if params.hierarchical_model:
                    gts[jid].append(paragraph_ids_to_words(captions[j, :], vocab).lower())
                else:
                    gts[jid].append(caption_ids_to_words(captions[j, :], vocab).lower())

        # Set mini-batch dataset
        images = images.to(device)
        captions = captions.to(device)

        if params.rnn_hidden_init == 'from_features':
            # Subtract one from all lengths to match new target lengths:
            lengths = [x - 1 if x > 0 else x for x in lengths]
            targets = pack_padded_sequence(captions[:, 1:], lengths, batch_first=True)[0]
        else:
            if params.hierarchical_model:
                targets = prepare_hierarchical_targets(last_sentence_indicator, args.max_sentences, lengths, captions,
                                                       device)
            else:
                targets = pack_padded_sequence(captions, lengths, batch_first=True)[0]

        init_features = features[0].to(device) if len(features) > 0 and features[0] is not None else None
        persist_features = features[1].to(device) if len(features) > 1 and features[1] is not None else None

        with torch.no_grad():
            outputs = model(images, init_features, captions, lengths, persist_features, teacher_p, args.teacher_forcing,
                            sorting_order)

            if len(scorers) > 0:
                # Generate a caption from the image
                sampled_batch = model.sample(images, init_features, persist_features,
                                             max_seq_length=20, start_token_id=vocab('<start>'))
                sampled_ids_batch = sampled_batch

        if args.share_embedding_weights:
            # Weights of (HxH) projection matrix used for regularizing
            # models that share embedding weights
            projection = model.decoder.projection.weight
            loss = criterion(projection, outputs, targets)
        else:
            loss = criterion(outputs, targets)

        if params.hierarchical_model:
            _, loss_sent, _, loss_word = criterion.item_terms()
            total_loss_sent += float(loss_sent)
            total_loss_word += float(loss_word)

        total_loss += loss.item()
        num_batches += 1

        if len(scorers) > 0:
            for j in range(sampled_ids_batch.shape[0]):
                jid = image_ids[j]
                if params.hierarchical_model:
                    res[jid] = [paragraph_ids_to_words(sampled_ids_batch[j], vocab).lower()]
                else:
                    res[jid] = [caption_ids_to_words(sampled_ids_batch[j], vocab).lower()]

        # Used for testing:
        if i + 1 == args.num_batches:
            break

    model.train()

    end = datetime.now()

    for score_name, scorer in scorers.items():
        score = scorer.compute_score(gts, res)[0]
        print('Validation', score_name, score)
        stats['validation_' + score_name.lower()] = score

    val_loss = total_loss / num_batches
    stats['validation_loss'] = val_loss

    if params.hierarchical_model:
        stats['val_loss_sentence'] = total_loss_sent / num_batches
        stats['val_loss_word'] = total_loss_word / num_batches
    print('Epoch {} validation duration: {}, validation average loss: {:.4f}'.format(epoch + 1, end - begin, val_loss))
    return val_loss


<<<<<<< HEAD
=======
def cyclical_lr(step_sz, min_lr=0.001, max_lr=1, mode='triangular', scale_func=None,
                scale_md='cycles', gamma=1.):
    """implements a cyclical learning rate policy (CLR).
    Notes: the learning rate of optimizer should be 1

    Parameters:
    ----------
    mode : str, optional
        one of {triangular, triangular2, exp_range}.
    scale_md : str, optional
        {'cycles', 'iterations'}.
    gamma : float, optional
        constant in 'exp_range' scaling function: gamma**(cycle iterations)

    Examples:
    --------
    >>> # the learning rate of optimizer should be 1
    >>> optimizer = optim.SGD(model.parameters(), lr=1.)
    >>> step_size = 2*len(train_loader)
    >>> clr = cyclical_lr(step_size, min_lr=0.001, max_lr=0.005)
    >>> scheduler = lr_scheduler.LambdaLR(optimizer, [clr])
    >>> # some other operations
    >>> scheduler.step()
    >>> optimizer.step()

    Source: https://github.com/pytorch/pytorch/pull/2016#issuecomment-387755710
    """
    if scale_func is None:
        if mode == 'triangular':
            scale_fn = lambda x: 1.
            scale_mode = 'cycles'
        elif mode == 'triangular2':
            scale_fn = lambda x: 1 / (2.**(x - 1))
            scale_mode = 'cycles'
        elif mode == 'exp_range':
            scale_fn = lambda x: gamma**(x)
            scale_mode = 'iterations'
        else:
            raise ValueError('The {mode} is not valid value!')
    else:
        scale_fn = scale_func
        scale_mode = scale_md

    lr_lambda = lambda iters: min_lr + (max_lr - min_lr) * rel_val(iters, step_sz, scale_mode)

    def rel_val(iteration, stepsize, mode):
        cycle = math.floor(1 + iteration / (2 * stepsize))
        x = abs(iteration / stepsize - 2 * cycle + 1)
        if mode == 'cycles':
            return max(0, (1 - x)) * scale_fn(cycle)
        elif mode == 'iterations':
            return max(0, (1 - x)) * scale_fn(iteration)
        else:
            raise ValueError('The {scale_mode} is not valid value!')

    return lr_lambda


def prepare_hierarchical_targets(last_sentence_indicator, max_sentences, lengths, captions):
    """Prepares the training targets used by hierarchical model"""
    # Validate that the last sentence indicator is outputting correct data:
    last_sentence_indicator = last_sentence_indicator.to(device)
    word_rnn_targets = []
    for j in range(max_sentences):
        if lengths[0, j] == 0:
            break   # no more sentences at position >= j in current minibatch

        # print(lengths[:, i])
        # change to offset / first occurance of zero instead of indices
        non_zero_idxs = lengths[:, j] > 0
        #print(j)
        #print('lengths[:, j] {}'.format(lengths[:, j]))
        #print('print: captions[:, j] {}'.format(captions[:, j]))
        # print('non zero indices: {}'.format(non_zero_idxs))
        # print('filtered: {}'.format(lengths[:, i][non_zero_idxs]))
        # Pack the non-zero values for each sentence position:
        packed = pack_padded_sequence(captions[:, j][non_zero_idxs],
                                      lengths[:, j][non_zero_idxs],
                                      batch_first=True)[0]
        word_rnn_targets.append(packed)

    targets = (last_sentence_indicator, word_rnn_targets)

    return targets


>>>>>>> 6e24301a
def main(args):
    if args.model_name is not None:
        print('Preparing to train model: {}'.format(args.model_name))

    global device
    device = torch.device('cuda' if torch.cuda.is_available() and not args.cpu else 'cpu')

    if args.validate is None and args.lr_scheduler == 'ReduceLROnPlateau':
        print('ERROR: you need to enable validation in order to use default lr_scheduler (ReduceLROnPlateau)')
        print('Hint: use something like --validate=coco:val2017')
        sys.exit(1)

    # Create model directory
    if not os.path.exists(args.model_path):
        os.makedirs(args.model_path)

    # Image preprocessing, normalization for the pretrained resnet
    transform = transforms.Compose([
        # transforms.Resize((256, 256)),
        transforms.RandomCrop(args.crop_size),
        transforms.RandomHorizontalFlip(),
        transforms.ToTensor(),
        transforms.Normalize((0.485, 0.456, 0.406),
                             (0.229, 0.224, 0.225))])

    scorers = {}
    if args.validation_scoring is not None:
        for s in args.validation_scoring.split(','):
            s = s.lower().strip()
            if s == 'cider':
                from eval.cider import Cider
                scorers['CIDEr'] = Cider()

    ########################
    # Set Model parameters #
    ########################

    # Store parameters gotten from arguments separately:
    arg_params = ModelParams.fromargs(args)

    print("Model parameters inferred from command arguments: ")
    print(arg_params)
    start_epoch = 0

    ###############################
    # Load existing model state   #
    # and update Model parameters #
    ###############################

    state = None

    if args.load_model:
        state = torch.load(args.load_model)
        new_external_features = arg_params.features.external

        params = ModelParams(state, arg_params=arg_params)
        if len(new_external_features) and params.features.external != new_external_features:
            print('WARNING: external features changed: ', params.features.external, new_external_features)
            print('Updating feature paths...')
            params.update_ext_features(new_external_features)
        start_epoch = state['epoch']
        print('Loaded model {} at epoch {}'.format(args.load_model, start_epoch))
    else:
        params = arg_params

    if params.rnn_hidden_init == 'from_features' and params.skip_start_token:
        print("ERROR: Please remove --skip_start_token if you want to use image features "
              " to initialize hidden and cell states. <start> token is needed to trigger "
              " the process of sequence generation, since we don't have image features "
              " embedding as the first input token.")
        sys.exit(1)

    # Force set the following hierarchical model parameters every time:
    if arg_params.hierarchical_model:
        params.hierarchical_model = True
        params.max_sentences = arg_params.max_sentences
        params.weight_sentence_loss = arg_params.weight_sentence_loss
        params.weight_word_loss = arg_params.weight_word_loss
        params.dropout_stopping = arg_params.dropout_stopping
        params.dropout_fc = arg_params.dropout_fc
        params.coherent_sentences = arg_params.coherent_sentences
        params.coupling_alpha = arg_params.coupling_alpha
        params.coupling_beta = arg_params.coupling_beta

    assert args.replace or \
        not os.path.isdir(os.path.join(args.output_root, args.model_path, get_model_name(args, params))) or \
        not (args.load_model and not args.validate_only), \
        '{} already exists. If you want to replace it or resume training please use --replace flag. ' \
        'If you want to validate a loaded model without training it, use --validate_only flag.'  \
        'Otherwise specify a different model name using --model_name flag.'\
        .format(os.path.join(args.output_root, args.model_path, get_model_name(args, params)))

    if args.load_model:
        print("Final model parameters (loaded model + command arguments): ")
        print(params)

    ##############################
    # Load dataset configuration #
    ##############################

    dataset_configs = DatasetParams(args.dataset_config_file)

    if args.dataset is None and not args.validate_only:
        print('ERROR: No dataset selected!')
        print('Please supply a training dataset with the argument --dataset DATASET')
        print('The following datasets are configured in {}:'.format(args.dataset_config_file))
        for ds, _ in dataset_configs.config.items():
            if ds not in ('DEFAULT', 'generic'):
                print(' ', ds)
        sys.exit(1)

    if args.validate_only:
        if args.load_model is None:
            print('ERROR: for --validate_only you need to specify a model to evaluate using --load_model MODEL')
            sys.exit(1)
    else:
        dataset_params = dataset_configs.get_params(args.dataset)

        for i in dataset_params:
            i.config_dict['no_tokenize'] = args.no_tokenize
            i.config_dict['show_tokens'] = args.show_tokens
            i.config_dict['skip_start_token'] = params.skip_start_token

            if params.hierarchical_model:
                i.config_dict['hierarchical_model'] = True
                i.config_dict['max_sentences'] = params.max_sentences
                i.config_dict['crop_regions'] = False

    if args.validate is not None:
        validation_dataset_params = dataset_configs.get_params(args.validate)
        for i in validation_dataset_params:
            i.config_dict['no_tokenize'] = args.no_tokenize
            i.config_dict['show_tokens'] = args.show_tokens
            i.config_dict['skip_start_token'] = params.skip_start_token

            if params.hierarchical_model:
                i.config_dict['hierarchical_model'] = True
                i.config_dict['max_sentences'] = params.max_sentences
                i.config_dict['crop_regions'] = False

    #######################
    # Load the vocabulary #
    #######################

    # For pre-trained models attempt to obtain
    # saved vocabulary from the model itself:
    if args.load_model and params.vocab is not None:
        print("Loading vocabulary from the model file:")
        vocab = params.vocab
    else:
        if args.vocab is None:
            print("ERROR: You must specify the vocabulary to be used for training using "
                  "--vocab flag.\nTry --vocab AUTO if you want the vocabulary to be "
                  "either generated from the training dataset or loaded from cache.")
            sys.exit(1)
        print("Loading / generating vocabulary:")
        vocab = get_vocab(args, dataset_params)

    print('Size of the vocabulary is {}'.format(len(vocab)))

    ##########################
    # Initialize data loader #
    ##########################

    ext_feature_sets = [params.features.external, params.persist_features.external]
    if not args.validate_only:
        print('Loading dataset: {} with {} workers'.format(args.dataset, args.num_workers))
        if params.skip_start_token:
            print("Skipping the use of <start> token...")
        data_loader, ef_dims = get_loader(dataset_params, vocab, transform, args.batch_size,
                                          shuffle=True, num_workers=args.num_workers,
                                          ext_feature_sets=ext_feature_sets,
                                          skip_images=not params.has_internal_features(),
                                          verbose=args.verbose)

    if args.validate is not None:
        valid_loader, ef_dims = get_loader(validation_dataset_params, vocab, transform,
                                           args.batch_size, shuffle=True,
                                           num_workers=args.num_workers,
                                           ext_feature_sets=ext_feature_sets,
                                           skip_images=not params.has_internal_features(),
                                           verbose=args.verbose)

    #########################################
    # Setup (optional) TensorBoardX logging #
    #########################################

    writer = None
    if args.tensorboard:
        if SummaryWriter is not None:
            model_name = get_model_name(args, params)
<<<<<<< HEAD
            timestamp = datetime.now().strftime('%Y-%m-%d@%H:%M:%S')
            log_dir = os.path.join(args.output_root, 'log_tb/{}_{}'.format(model_name, timestamp))
=======
            timestamp = datetime.now().strftime('%Y%m%d%H%M%S')
            log_dir = 'runs/{}_{}'.format(model_name, timestamp)
>>>>>>> 6e24301a
            writer = SummaryWriter(log_dir=log_dir)
            print("INFO: Logging TensorBoardX events to {}".format(log_dir))
        else:
            print("WARNING: SummaryWriter object not available. "
                  "Hint: Please install TensorBoardX using pip install tensorboardx")

    ######################
    # Build the model(s) #
    ######################

    # Set per parameter learning rate here, if supplied by the user:

    if args.lr_word_decoder is not None:
        if not params.hierarchical_model:
            print("ERROR: Setting word decoder learning rate currently supported in Hierarchical Model only.")
            sys.exit(1)

        lr_dict = {'word_decoder': args.lr_word_decoder}
    else:
        lr_dict = {}

    model = EncoderDecoder(params, device, len(vocab), state, ef_dims, lr_dict=lr_dict)

    ######################
    # Optimizer and loss #
    ######################

    opt_params = model.get_opt_params()

    # Loss and optimizer
    if params.hierarchical_model:
        criterion = HierarchicalXEntropyLoss(weight_sentence_loss=params.weight_sentence_loss,
                                             weight_word_loss=params.weight_word_loss)
    elif args.share_embedding_weights:
        criterion = SharedEmbeddingXentropyLoss(param_lambda=0.15)
    else:
        criterion = nn.CrossEntropyLoss()

    # When using CyclicalLR, default learning rate should be always 1.0
    if args.lr_scheduler == 'CyclicalLR':
        default_lr = 1.
    else:
        default_lr = 0.001

    if args.optimizer == 'adam':
        optimizer = torch.optim.Adam(opt_params, lr=default_lr, weight_decay=args.weight_decay)
    elif args.optimizer == 'rmsprop':
        optimizer = torch.optim.RMSprop(opt_params, lr=default_lr, weight_decay=args.weight_decay)
    elif args.optimizer == 'sgd':
        optimizer = torch.optim.SGD(opt_params, lr=default_lr, weight_decay=args.weight_decay)
    else:
        print('ERROR: unknown optimizer:', args.optimizer)
        sys.exit(1)

    # We don't want to initialize the optimizer if we are transfering
    # the language model from the regular model to hierarchical model
    transfer_language_model = False

    if arg_params.hierarchical_model and state and not state.get('hierarchical_model'):
        transfer_language_model = True

    # Set optimizer state to the one found in a loaded model, unless
    # we are doing a transfer learning step from flat to hierarchical model,
    # or the number of unique parameter groups has changed, or the user
    # has explicitly told us *not to* reuse optimizer parameters from before
    if state and not transfer_language_model and not args.optimizer_reset:
        # Check that number of parameter groups is the same
        if len(optimizer.param_groups) == len(state['optimizer']['param_groups']):
            optimizer.load_state_dict(state['optimizer'])

    # override lr if set explicitly in arguments -
    # 1) Global learning rate:
    if args.learning_rate:
        for param_group in optimizer.param_groups:
            param_group['lr'] = args.learning_rate
        params.learning_rate = args.learning_rate
    else:
        params.learning_rate = default_lr

    # 2) Parameter-group specific learning rate:
    if args.lr_word_decoder is not None:
        # We want to give user an option to set learning rate for word_decoder
        # separately. Other exceptions can be added as needed:
        for param_group in optimizer.param_groups:
            if param_group.get('name') == 'word_decoder':
                param_group['lr'] = args.lr_word_decoder
                break

    if args.validate is not None and args.lr_scheduler == 'ReduceLROnPlateau':
        print('Using ReduceLROnPlateau learning rate scheduler')
        scheduler = torch.optim.lr_scheduler.ReduceLROnPlateau(optimizer, 'min', verbose=True, patience=2)
    elif args.lr_scheduler == 'StepLR':
        print('Using StepLR learning rate scheduler with step_size {}'.format(args.lr_step_size))
        # Decrease the learning rate by the factor of gamma at every
        # step_size epochs (for example every 5 or 10 epochs):
        step_size = args.lr_step_size
        scheduler = torch.optim.lr_scheduler.StepLR(optimizer, step_size, gamma=0.5, last_epoch=-1)
    elif args.lr_scheduler == 'CyclicalLR':
        print("Using Cyclical learning rate scheduler, lr range: [{},{}]".format(args.lr_cyclical_min,
                                                                                 args.lr_cyclical_max))

        step_size = len(data_loader)
        clr = cyclical_lr(step_size, min_lr=args.lr_cyclical_min, max_lr=args.lr_cyclical_max)
        n_groups = len(optimizer.param_groups)
        scheduler = torch.optim.lr_scheduler.LambdaLR(optimizer, [clr] * n_groups)
    elif args.lr_scheduler is not None:
        print('ERROR: Invalid learing rate scheduler specified: {}'.format(args.lr_scheduler))
        sys.exit(1)

    ###################
    # Train the model #
    ###################

    stats_postfix = None
    if args.validate_only:
        stats_postfix = args.validate
    if args.load_model:
        all_stats = init_stats(args, params, postfix=stats_postfix)
    else:
        all_stats = {}

    if not args.validate_only:
        total_step = len(data_loader)
        print('Start training with num_epochs={:d} num_batches={:d} ...'.format(args.num_epochs, args.num_batches))

    if args.force_epoch:
        start_epoch = args.force_epoch - 1

    if args.teacher_forcing != 'always':
        print('\t k: {}'.format(args.teacher_forcing_k))
        print('\t beta: {}'.format(args.teacher_forcing_beta))
    print('Optimizer:', optimizer)

    if args.validate_only:
        stats = {}
        teacher_p = 1.0
        if args.teacher_forcing != 'always':
            print('WARNING: teacher_forcing!=always, not yet implemented for --validate_only mode')

        epoch = start_epoch - 1
        if str(epoch + 1) in all_stats.keys() and args.skip_existing_validations:
            print('WARNING: epoch {} already validated, skipping...'.format(epoch + 1))
            return

        val_loss = do_validate(model, valid_loader, criterion, scorers, vocab, teacher_p, args, params, stats, epoch)
        all_stats[str(epoch + 1)] = stats
        save_stats(args, params, all_stats, postfix=stats_postfix)
    else:
        for epoch in range(start_epoch, args.num_epochs):
            stats = {}
            begin = datetime.now()

            total_loss = 0

            if params.hierarchical_model:
                total_loss_sent = 0
                total_loss_word = 0

            num_batches = 0
            vocab_counts = {'cnt': 0, 'max': 0, 'min': 9999,
                            'sum': 0, 'unk_cnt': 0, 'unk_sum': 0}
            for i, data in enumerate(data_loader):

                if params.hierarchical_model:
                    (images, captions, lengths, image_ids, features, sorting_order,
                     last_sentence_indicator) = data
                    sorting_order = sorting_order.to(device)
                else:
                    (images, captions, lengths, _, features) = data

                if epoch == 0:
                    unk = vocab('<unk>')
                    for j in range(captions.shape[0]):
                        # Flatten the caption in case it's a paragraph
                        # this is harmless for regular captions too:
                        xl = captions[j, :].view(-1)
                        xw = xl > unk
                        xu = xl == unk
                        xwi = sum(xw).item()
                        xui = sum(xu).item()
                        vocab_counts['cnt'] += 1
                        vocab_counts['sum'] += xwi
                        vocab_counts['max'] = max(vocab_counts['max'], xwi)
                        vocab_counts['min'] = min(vocab_counts['min'], xwi)
                        vocab_counts['unk_cnt'] += xui > 0
                        vocab_counts['unk_sum'] += xui
                # Set mini-batch dataset
                images = images.to(device)
                captions = captions.to(device)

                # Remove <start> token from targets if we are initializing the RNN
                # hidden state from image features:
                if params.rnn_hidden_init == 'from_features' and not params.hierarchical_model:
                    # Subtract one from all lengths to match new target lengths:
                    lengths = [x - 1 if x > 0 else x for x in lengths]
                    targets = pack_padded_sequence(captions[:, 1:], lengths, batch_first=True)[0]
                else:
                    if params.hierarchical_model:
                        targets = prepare_hierarchical_targets(last_sentence_indicator, args.max_sentences, lengths,
                                                               captions, device)
                    else:
                        targets = pack_padded_sequence(captions, lengths, batch_first=True)[0]
                        sorting_order = None

                init_features = features[0].to(device) if len(features) > 0 and features[0] is not None else None
                persist_features = features[1].to(device) if len(features) > 1 and features[1] is not None else None

                # Forward, backward and optimize
                # Calculate the probability whether to use teacher forcing or not:

                # Iterate over batches:
                iteration = (epoch - start_epoch) * len(data_loader) + i

                teacher_p = get_teacher_prob(args.teacher_forcing_k, iteration, args.teacher_forcing_beta)

                # Allow model to log values at the last batch of the epoch
                writer_data = None
                if writer and (i == len(data_loader) - 1 or i == args.num_batches - 1):
                    writer_data = {'writer': writer, 'epoch': epoch + 1}

                outputs = model(images, init_features, captions, lengths, persist_features, teacher_p,
                                args.teacher_forcing, sorting_order, writer_data=writer_data)

                if args.share_embedding_weights:
                    # Weights of (HxH) projection matrix used for regularizing
                    # models that share embedding weights
                    projection = model.decoder.projection.weight
                    loss = criterion(projection, outputs, targets)
                else:
                    loss = criterion(outputs, targets)

                model.zero_grad()
                loss.backward()

                # Clip gradients if desired:
                if args.grad_clip is not None:
                    # grad_norms = [x.grad.data.norm(2) for x in opt_params]
                    # batch_max_grad = np.max(grad_norms)
                    # if batch_max_grad > 10.0:
                    #     print('WARNING: gradient norms larger than 10.0')

                    # torch.nn.utils.clip_grad_norm_(decoder.parameters(), 0.1)
                    # torch.nn.utils.clip_grad_norm_(encoder.parameters(), 0.1)
                    clip_gradients(optimizer, args.grad_clip)

                # Update weights:
                optimizer.step()

                # CyclicalLR requires us to update LR at every minibatch:
                if args.lr_scheduler == 'CyclicalLR':
                    scheduler.step()

                total_loss += loss.item()

                num_batches += 1

                if params.hierarchical_model:
                    _, loss_sent, _, loss_word = criterion.item_terms()
                    total_loss_sent += float(loss_sent)
                    total_loss_word += float(loss_word)

                # Print log info
                if (i + 1) % args.log_step == 0:
                    print('Epoch [{}/{}], Step [{}/{}], Loss: {:.4f}, '
                          'Perplexity: {:5.4f}'.
                          format(epoch + 1, args.num_epochs, i + 1, total_step, loss.item(), np.exp(loss.item())))
                    sys.stdout.flush()

                    if params.hierarchical_model:
                        weight_sent, loss_sent, weight_word, loss_word = criterion.item_terms()
                        print('Sentence Loss: {:.4f}, '
                              'Word Loss: {:.4f}'.
                              format(float(loss_sent), float(loss_word)))
                        sys.stdout.flush()

                if i + 1 == args.num_batches:
                    break

            end = datetime.now()

            stats['training_loss'] = total_loss / num_batches

            if params.hierarchical_model:
                stats['loss_sentence'] = total_loss_sent / num_batches
                stats['loss_word'] = total_loss_word / num_batches

            print('Epoch {} duration: {}, average loss: {:.4f}'.
                  format(epoch + 1, end - begin, stats['training_loss']))

            save_model(args, params, model.encoder, model.decoder, optimizer, epoch, vocab)

            if epoch == 0:
                vocab_counts['avg'] = vocab_counts['sum'] / vocab_counts['cnt']
                vocab_counts['unk_cnt_per'] = 100 * vocab_counts['unk_cnt'] / vocab_counts['cnt']
                vocab_counts['unk_sum_per'] = 100 * vocab_counts['unk_sum'] / vocab_counts['sum']
                # print(vocab_counts)
                print(('Training data contains {sum} words in {cnt} captions (avg. {avg:.1f} w/c)' +
                       ' with {unk_sum} <unk>s ({unk_sum_per:.1f}%)' +
                       ' in {unk_cnt} ({unk_cnt_per:.1f}%) captions').format(**vocab_counts))

            ############################################
            # Validation loss and learning rate update #
            ############################################

            if args.validate is not None and (epoch + 1) % args.validation_step == 0:
                val_loss = do_validate(model, valid_loader, criterion, scorers, vocab, teacher_p, args, params, stats,
                                       epoch)

                if args.lr_scheduler == 'ReduceLROnPlateau':
                    scheduler.step(val_loss)
            elif args.lr_scheduler == 'StepLR':
                scheduler.step()

            all_stats[str(epoch + 1)] = stats
            save_stats(args, params, all_stats, writer=writer)

            if writer is not None:
                # Log model data to tensorboard
                log_model_data(params, model, epoch + 1, writer)

    if writer is not None:
        writer.close()


if __name__ == '__main__':
    args = args.parse_args()

    begin = datetime.now()
    print('Started training at {}'.format(begin))

    models = args.load_model
    if models is None:
        models = [None]
    if len(models) > 1:
        print('INFO: Iterating over {} models'.format(len(models)))

    for load_model in models:
        args.load_model = load_model
        if args.profiler:
            import cProfile

            cProfile.run('main(args=args)', filename='train.prof')
        else:
            main(args=args)

    end = datetime.now()
    print('Training ended at {}. Total training time: {}'.format(end, end - begin))<|MERGE_RESOLUTION|>--- conflicted
+++ resolved
@@ -143,95 +143,6 @@
     return val_loss
 
 
-<<<<<<< HEAD
-=======
-def cyclical_lr(step_sz, min_lr=0.001, max_lr=1, mode='triangular', scale_func=None,
-                scale_md='cycles', gamma=1.):
-    """implements a cyclical learning rate policy (CLR).
-    Notes: the learning rate of optimizer should be 1
-
-    Parameters:
-    ----------
-    mode : str, optional
-        one of {triangular, triangular2, exp_range}.
-    scale_md : str, optional
-        {'cycles', 'iterations'}.
-    gamma : float, optional
-        constant in 'exp_range' scaling function: gamma**(cycle iterations)
-
-    Examples:
-    --------
-    >>> # the learning rate of optimizer should be 1
-    >>> optimizer = optim.SGD(model.parameters(), lr=1.)
-    >>> step_size = 2*len(train_loader)
-    >>> clr = cyclical_lr(step_size, min_lr=0.001, max_lr=0.005)
-    >>> scheduler = lr_scheduler.LambdaLR(optimizer, [clr])
-    >>> # some other operations
-    >>> scheduler.step()
-    >>> optimizer.step()
-
-    Source: https://github.com/pytorch/pytorch/pull/2016#issuecomment-387755710
-    """
-    if scale_func is None:
-        if mode == 'triangular':
-            scale_fn = lambda x: 1.
-            scale_mode = 'cycles'
-        elif mode == 'triangular2':
-            scale_fn = lambda x: 1 / (2.**(x - 1))
-            scale_mode = 'cycles'
-        elif mode == 'exp_range':
-            scale_fn = lambda x: gamma**(x)
-            scale_mode = 'iterations'
-        else:
-            raise ValueError('The {mode} is not valid value!')
-    else:
-        scale_fn = scale_func
-        scale_mode = scale_md
-
-    lr_lambda = lambda iters: min_lr + (max_lr - min_lr) * rel_val(iters, step_sz, scale_mode)
-
-    def rel_val(iteration, stepsize, mode):
-        cycle = math.floor(1 + iteration / (2 * stepsize))
-        x = abs(iteration / stepsize - 2 * cycle + 1)
-        if mode == 'cycles':
-            return max(0, (1 - x)) * scale_fn(cycle)
-        elif mode == 'iterations':
-            return max(0, (1 - x)) * scale_fn(iteration)
-        else:
-            raise ValueError('The {scale_mode} is not valid value!')
-
-    return lr_lambda
-
-
-def prepare_hierarchical_targets(last_sentence_indicator, max_sentences, lengths, captions):
-    """Prepares the training targets used by hierarchical model"""
-    # Validate that the last sentence indicator is outputting correct data:
-    last_sentence_indicator = last_sentence_indicator.to(device)
-    word_rnn_targets = []
-    for j in range(max_sentences):
-        if lengths[0, j] == 0:
-            break   # no more sentences at position >= j in current minibatch
-
-        # print(lengths[:, i])
-        # change to offset / first occurance of zero instead of indices
-        non_zero_idxs = lengths[:, j] > 0
-        #print(j)
-        #print('lengths[:, j] {}'.format(lengths[:, j]))
-        #print('print: captions[:, j] {}'.format(captions[:, j]))
-        # print('non zero indices: {}'.format(non_zero_idxs))
-        # print('filtered: {}'.format(lengths[:, i][non_zero_idxs]))
-        # Pack the non-zero values for each sentence position:
-        packed = pack_padded_sequence(captions[:, j][non_zero_idxs],
-                                      lengths[:, j][non_zero_idxs],
-                                      batch_first=True)[0]
-        word_rnn_targets.append(packed)
-
-    targets = (last_sentence_indicator, word_rnn_targets)
-
-    return targets
-
-
->>>>>>> 6e24301a
 def main(args):
     if args.model_name is not None:
         print('Preparing to train model: {}'.format(args.model_name))
@@ -423,13 +334,8 @@
     if args.tensorboard:
         if SummaryWriter is not None:
             model_name = get_model_name(args, params)
-<<<<<<< HEAD
-            timestamp = datetime.now().strftime('%Y-%m-%d@%H:%M:%S')
+            timestamp = datetime.now().strftime('%Y%m%d%H%M%S')
             log_dir = os.path.join(args.output_root, 'log_tb/{}_{}'.format(model_name, timestamp))
-=======
-            timestamp = datetime.now().strftime('%Y%m%d%H%M%S')
-            log_dir = 'runs/{}_{}'.format(model_name, timestamp)
->>>>>>> 6e24301a
             writer = SummaryWriter(log_dir=log_dir)
             print("INFO: Logging TensorBoardX events to {}".format(log_dir))
         else:
