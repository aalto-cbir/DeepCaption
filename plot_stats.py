#!/usr/bin/env python3

import json
import numpy as np
import matplotlib.pyplot as plt


def plot_stats(label, stats, color, ax1, ax2, args):
    epochs = sorted([int(x) for x in stats.keys()])

    measures = list(stats[str(epochs[0])].keys())

    for measure in measures:
        vals = [stats[str(e)][measure] for e in epochs]
        ax = ax1
        if measure == 'validation_loss':
            linestyle = '--'
        elif measure == 'validation_cider':
            linestyle = ':'
            ax = ax2
            ax2.set_ylabel('CIDEr')
        else:
            linestyle = '-'

        mparts = measure.split('_', maxsplit=1)
        measure_name = mparts[1] if len(mparts) > 1 else measure
        if measure_name == 'cider' and args.smooth_cider is not None:
            w = args.smooth_cider
            ext = w//2
            k = np.ones(w)/w
            # duplicate first and last element for convolution to be "valid"
            vals_ext = np.concatenate((np.tile(vals[0], ext), vals, np.tile(vals[-1], ext)))
            valsc = np.convolve(k, vals_ext, mode='valid')
            # print(vals_ext)
            # print(valsc)
            assert len(valsc) == len(vals)
            vals = valsc
            print('Smoothed {} with moving average width {}.'.format(measure, w))

        ax.plot(epochs, vals, label='{}: {}'.format(label, measure), color=color,
                linestyle=linestyle, linewidth=3)


def main(args):
    colors = ['blue', 'red', 'cyan', 'yellow', 'gray', 'black']
    labels = args.labels.split(',') if args.labels else []

    ax1 = plt.subplot(111)
    ax2 = ax1.twinx()
    ax1.set_xlabel('epochs')
    ax1.set_ylabel('loss')

<<<<<<< HEAD
    for i, filename in enumerate(args.files):
        with open(filename, 'r') as fp:
            if i < len(labels):
                label = labels[i]
            else:
                label = str(i+1)
                print('{}: {}'.format(label, filename))
            plot_stats(label, json.load(fp), colors[i % len(colors)], ax1, ax2, args)

    box = ax1.get_position()
    ax1.set_position([box.x0, box.y0, box.width * 0.6, box.height])

    ax1.legend(loc='center left', bbox_to_anchor=(1.2, 0.8))
    ax2.legend(loc='center left', bbox_to_anchor=(1.2, 0.6))
    plt.show()

=======
    first = True
    
    while True:
        for i, filename in enumerate(args.files):
            with open(filename, 'r') as fp:
                if i < len(labels):
                    label = labels[i]
                else:
                    label = str(i+1)
                    print('{}: {}'.format(label, filename))
                plot_stats(label, json.load(fp), colors[i % len(colors)], ax1, ax2)

        if first:
            box = ax1.get_position()
            ax1.set_position([box.x0, box.y0, box.width * 0.6, box.height])
            first = False
            
        ax1.legend(loc='center left', bbox_to_anchor=(1.2, 0.8))
        ax2.legend(loc='center left', bbox_to_anchor=(1.2, 0.6))

        if not args.watch:
            plt.show()
        else:
            plt.draw()
            plt.pause(3)
            # print('x')
            ax1.clear()
            ax2.clear()
>>>>>>> c4fd4317

        
if __name__ == '__main__':
    import argparse

    parser = argparse.ArgumentParser()
    parser.add_argument('files', type=str, nargs='+',
                        help='JSON file(s) with training stats')
    parser.add_argument('--labels', type=str, help='Labels for plot')
<<<<<<< HEAD
    parser.add_argument('--smooth_cider', type=int)
=======
    parser.add_argument('--watch', action='store_true', help='Labels for plot')
>>>>>>> c4fd4317
    args = parser.parse_args()

    main(args)<|MERGE_RESOLUTION|>--- conflicted
+++ resolved
@@ -50,26 +50,8 @@
     ax1.set_xlabel('epochs')
     ax1.set_ylabel('loss')
 
-<<<<<<< HEAD
-    for i, filename in enumerate(args.files):
-        with open(filename, 'r') as fp:
-            if i < len(labels):
-                label = labels[i]
-            else:
-                label = str(i+1)
-                print('{}: {}'.format(label, filename))
-            plot_stats(label, json.load(fp), colors[i % len(colors)], ax1, ax2, args)
+    first = True
 
-    box = ax1.get_position()
-    ax1.set_position([box.x0, box.y0, box.width * 0.6, box.height])
-
-    ax1.legend(loc='center left', bbox_to_anchor=(1.2, 0.8))
-    ax2.legend(loc='center left', bbox_to_anchor=(1.2, 0.6))
-    plt.show()
-
-=======
-    first = True
-    
     while True:
         for i, filename in enumerate(args.files):
             with open(filename, 'r') as fp:
@@ -78,13 +60,13 @@
                 else:
                     label = str(i+1)
                     print('{}: {}'.format(label, filename))
-                plot_stats(label, json.load(fp), colors[i % len(colors)], ax1, ax2)
+                plot_stats(label, json.load(fp), colors[i % len(colors)], ax1, ax2, args)
 
         if first:
             box = ax1.get_position()
             ax1.set_position([box.x0, box.y0, box.width * 0.6, box.height])
             first = False
-            
+
         ax1.legend(loc='center left', bbox_to_anchor=(1.2, 0.8))
         ax2.legend(loc='center left', bbox_to_anchor=(1.2, 0.6))
 
@@ -96,9 +78,8 @@
             # print('x')
             ax1.clear()
             ax2.clear()
->>>>>>> c4fd4317
 
-        
+
 if __name__ == '__main__':
     import argparse
 
@@ -106,11 +87,8 @@
     parser.add_argument('files', type=str, nargs='+',
                         help='JSON file(s) with training stats')
     parser.add_argument('--labels', type=str, help='Labels for plot')
-<<<<<<< HEAD
-    parser.add_argument('--smooth_cider', type=int)
-=======
-    parser.add_argument('--watch', action='store_true', help='Labels for plot')
->>>>>>> c4fd4317
+    parser.add_argument('--smooth_cider', type=int, help='Moving average smoothing')
+    parser.add_argument('--watch', action='store_true', help='Watches input files')
     args = parser.parse_args()
 
     main(args)